--- conflicted
+++ resolved
@@ -1,13 +1,11 @@
-<<<<<<< HEAD
 # redist 4.2.0
 * Support for multiple independent scoring functions in `redist_shortburst()`.
 With multiple scorers, the algorithm will stochastically explore to try to 
 find the largest Pareto frontier for the scores. The frontier can be accessed with
 `attr(<plans obj>, "pareto_score")`.
-=======
+
 # redist 4.1.1
 * Resolves a sanitizer error for CRAN
->>>>>>> 63f51e41
 
 # redist 4.1.0
 * Improved diagnostic output
