--- conflicted
+++ resolved
@@ -265,54 +265,32 @@
     }while(as<int>(swap_partitions["goodprop"]) == 0);
     
     // Get new boundary, then get number of partitions
-<<<<<<< HEAD
     aList_con_prop = genAlConn(aList, as<NumericVector>(swap_partitions["proposed_partition"]));
     boundary_prop = findBoundary(aList, aList_con_prop);
     boundary_partitions_prop = bsearch_boundary(cutedge_lists["connectedlist"],
 						boundary_prop);
-=======
-    if(exact_mh == 1){
-      aList_con_prop = genAlConn(aList, as<NumericVector>(swap_partitions["proposed_partition"]));
-      boundary_prop = findBoundary(aList, aList_con_prop);
-      boundary_partitions_prop = bsearch_boundary(cutedge_lists["connectedlist"],
-						  boundary_prop);
-      
-      // Correct npartitions to only include boundary partitions that don't break contiguity
-      int nvalid_current = count_valid(aList, boundary_partitions["bsearch"], cdvec);
-      int nvalid_prop = count_valid(aList, boundary_partitions_prop["bsearch"],
-				    swap_partitions["proposed_partition"]);
-
-      // Construct multiple swaps term
-      double p_0;
-      double F_pi;
-      double F_pi_prime;
-      if(lambda > 0){
-      	p_0 = R::ppois(0, lambda, 1, 0);
-      	F_pi = R::ppois(nvalid_current, lambda, 1, 0) - p_0;
-      	F_pi_prime = R::ppois(nvalid_prop, lambda, 1, 0) - p_0;
-      }else{
-      	F_pi = 1.0;
-      	F_pi_prime = 1.0;
-      }
->>>>>>> 124e03f6
       
     // Correct npartitions to only include boundary partitions that don't break contiguity
     int nvalid_current = count_valid(aList, boundary_partitions["bsearch"], cdvec);
     int nvalid_prop = count_valid(aList, boundary_partitions_prop["bsearch"],
 				  swap_partitions["proposed_partition"]);
-    boundaryratio_exact_store(k) = (double)nvalid_current / nvalid_prop;
-    boundaryratio_apprx_store(k) = as<double>(boundary_partitions["npartitions"]) /
-      as<double>(boundary_partitions_prop["npartitions"]);
-    if(exact_mh == 1){
-      // Modify metropolis-hastings ratio
-      swap_partitions["mh_prob"] = as<double>(swap_partitions["mh_prob"]) *
-<<<<<<< HEAD
-	pow((double)nvalid_current / nvalid_prop, (double)p);
-=======
-	pow((double)nvalid_current / nvalid_prop, (double)p) * (F_pi / F_pi_prime);
-      boundaryratio_store(k) = pow((double)nvalid_current / nvalid_prop, (double)p);
->>>>>>> 124e03f6
-    }
+
+    // Construct multiple swaps term
+    double p_0;
+    double F_pi;
+    double F_pi_prime;
+    if(lambda > 0){
+      p_0 = R::ppois(0, lambda, 1, 0);
+      F_pi = R::ppois(nvalid_current, lambda, 1, 0) - p_0;
+      F_pi_prime = R::ppois(nvalid_prop, lambda, 1, 0) - p_0;
+    }else{
+      F_pi = 1.0;
+      F_pi_prime = 1.0;
+    }
+    
+    boundaryratio_exact_store(k) = as<double>(swap_partitions["mh_prob"]) *
+      pow((double)nvalid_current / nvalid_prop, (double)p) * (F_pi / F_pi_prime);
+    boundaryratio_apprx_store(k) = as<double>(swap_partitions["mh_prob"]);
     
     //////////////////////////////////////////
     // Fifth - Accept with some probability //
