#include <R.h>
#include <Rinternals.h>
#include <stdlib.h> // for NULL
#include <R_ext/Rdynload.h>

/* FIXME:
   Check these declarations against the C/Fortran source code.
*/

/* .Call calls */
extern SEXP _redist_agg_p2d(SEXP, SEXP, SEXP);
extern SEXP _redist_calcPWDh(SEXP);
extern SEXP _redist_closest_adj_pop(SEXP, SEXP, SEXP);
extern SEXP _redist_coarsen_adjacency(SEXP, SEXP);
extern SEXP _redist_collapse_adj(SEXP, SEXP);
extern SEXP _redist_colmax(SEXP);
extern SEXP _redist_colmin(SEXP);
extern SEXP _redist_color_graph(SEXP, SEXP);
extern SEXP _redist_contiguity(SEXP, SEXP);
extern SEXP _redist_cores(SEXP, SEXP, SEXP, SEXP);
extern SEXP _redist_countpartitions(SEXP);
extern SEXP _redist_cppGeneratePartitions(SEXP, SEXP, SEXP, SEXP, SEXP, SEXP, SEXP);
extern SEXP _redist_crsg(SEXP, SEXP, SEXP, SEXP, SEXP, SEXP, SEXP, SEXP, SEXP);
extern SEXP _redist_dist_cty_splits(SEXP, SEXP, SEXP);
extern SEXP _redist_dist_dist_diff(SEXP, SEXP, SEXP, SEXP, SEXP, SEXP, SEXP);
extern SEXP _redist_findBoundary(SEXP, SEXP);
extern SEXP _redist_genAlConn(SEXP, SEXP);
extern SEXP _redist_get_plan_graph(SEXP, SEXP, SEXP, SEXP);
extern SEXP _redist_group_pct(SEXP, SEXP, SEXP, SEXP);
extern SEXP _redist_group_pct_top_k(SEXP, SEXP, SEXP, SEXP, SEXP);
extern SEXP _redist_k_biggest(SEXP, SEXP);
extern SEXP _redist_k_smallest(SEXP, SEXP);
extern SEXP _redist_log_st_map(SEXP, SEXP, SEXP, SEXP);
extern SEXP _redist_max_dev(SEXP, SEXP, SEXP);
extern SEXP _redist_ms_plans(SEXP, SEXP, SEXP, SEXP, SEXP, SEXP, SEXP, SEXP, SEXP, SEXP, SEXP, SEXP, SEXP, SEXP);
extern SEXP _redist_n_removed(SEXP, SEXP, SEXP);
extern SEXP _redist_plan_joint(SEXP, SEXP, SEXP);
extern SEXP _redist_polsbypopper(SEXP, SEXP, SEXP, SEXP, SEXP, SEXP);
extern SEXP _redist_pop_tally(SEXP, SEXP, SEXP);
extern SEXP _redist_prec_cooccur(SEXP, SEXP);
extern SEXP _redist_reduce_adj(SEXP, SEXP, SEXP);
extern SEXP _redist_reindex(SEXP, SEXP);
extern SEXP _redist_renumber_matrix(SEXP, SEXP);
extern SEXP _redist_rsg(SEXP, SEXP, SEXP, SEXP, SEXP, SEXP);
extern SEXP _redist_smc_plans(SEXP, SEXP, SEXP, SEXP, SEXP, SEXP, SEXP, SEXP, SEXP, SEXP, SEXP, SEXP, SEXP, SEXP, SEXP, SEXP, SEXP, SEXP, SEXP);
extern SEXP _redist_solve_hungarian(SEXP);
extern SEXP _redist_splits(SEXP, SEXP, SEXP, SEXP);
<<<<<<< HEAD
extern SEXP _redist_swMH(SEXP, SEXP, SEXP, SEXP, SEXP, SEXP, SEXP, SEXP, SEXP, SEXP, SEXP, SEXP, SEXP, SEXP, SEXP, SEXP, SEXP, SEXP, SEXP, SEXP, SEXP, SEXP, SEXP, SEXP, SEXP, SEXP, SEXP, SEXP, SEXP, SEXP, SEXP, SEXP, SEXP, SEXP, SEXP, SEXP, SEXP, SEXP, SEXP, SEXP, SEXP, SEXP, SEXP, SEXP);
=======
extern SEXP _redist_swMH(SEXP, SEXP, SEXP, SEXP, SEXP, SEXP, SEXP, SEXP, SEXP, SEXP, SEXP, SEXP, SEXP, SEXP, SEXP, SEXP, SEXP, SEXP, SEXP, SEXP);
extern SEXP _redist_talisman(SEXP, SEXP, SEXP, SEXP);
extern SEXP _redist_taugap(SEXP, SEXP, SEXP, SEXP);
>>>>>>> 221e35f0
extern SEXP _redist_update_conncomp(SEXP, SEXP, SEXP);
extern SEXP _redist_var_info_mat(SEXP, SEXP, SEXP);
extern SEXP _redist_var_info_vec(SEXP, SEXP, SEXP);

static const R_CallMethodDef CallEntries[] = {
    {"_redist_agg_p2d",               (DL_FUNC) &_redist_agg_p2d,                3},
    {"_redist_calcPWDh",              (DL_FUNC) &_redist_calcPWDh,               1},
    {"_redist_closest_adj_pop",       (DL_FUNC) &_redist_closest_adj_pop,        3},
    {"_redist_coarsen_adjacency",     (DL_FUNC) &_redist_coarsen_adjacency,      2},
    {"_redist_collapse_adj",          (DL_FUNC) &_redist_collapse_adj,           2},
    {"_redist_colmax",                (DL_FUNC) &_redist_colmax,                 1},
    {"_redist_colmin",                (DL_FUNC) &_redist_colmin,                 1},
    {"_redist_color_graph",           (DL_FUNC) &_redist_color_graph,            2},
    {"_redist_contiguity",            (DL_FUNC) &_redist_contiguity,             2},
    {"_redist_cores",                 (DL_FUNC) &_redist_cores,                  4},
    {"_redist_countpartitions",       (DL_FUNC) &_redist_countpartitions,        1},
    {"_redist_cppGeneratePartitions", (DL_FUNC) &_redist_cppGeneratePartitions,  7},
    {"_redist_crsg",                  (DL_FUNC) &_redist_crsg,                   9},
    {"_redist_dist_cty_splits",       (DL_FUNC) &_redist_dist_cty_splits,        3},
    {"_redist_dist_dist_diff",        (DL_FUNC) &_redist_dist_dist_diff,         7},
    {"_redist_findBoundary",          (DL_FUNC) &_redist_findBoundary,           2},
    {"_redist_genAlConn",             (DL_FUNC) &_redist_genAlConn,              2},
    {"_redist_get_plan_graph",        (DL_FUNC) &_redist_get_plan_graph,         4},
    {"_redist_group_pct",             (DL_FUNC) &_redist_group_pct,              4},
    {"_redist_group_pct_top_k",       (DL_FUNC) &_redist_group_pct_top_k,        5},
    {"_redist_k_biggest",             (DL_FUNC) &_redist_k_biggest,              2},
    {"_redist_k_smallest",            (DL_FUNC) &_redist_k_smallest,             2},
    {"_redist_log_st_map",            (DL_FUNC) &_redist_log_st_map,             4},
    {"_redist_max_dev",               (DL_FUNC) &_redist_max_dev,                3},
    {"_redist_ms_plans",              (DL_FUNC) &_redist_ms_plans,              14},
    {"_redist_n_removed",             (DL_FUNC) &_redist_n_removed,              3},
    {"_redist_plan_joint",            (DL_FUNC) &_redist_plan_joint,             3},
    {"_redist_polsbypopper",          (DL_FUNC) &_redist_polsbypopper,           6},
    {"_redist_pop_tally",             (DL_FUNC) &_redist_pop_tally,              3},
    {"_redist_prec_cooccur",          (DL_FUNC) &_redist_prec_cooccur,           2},
    {"_redist_reduce_adj",            (DL_FUNC) &_redist_reduce_adj,             3},
    {"_redist_reindex",               (DL_FUNC) &_redist_reindex,                2},
    {"_redist_renumber_matrix",       (DL_FUNC) &_redist_renumber_matrix,        2},
    {"_redist_rsg",                   (DL_FUNC) &_redist_rsg,                    6},
    {"_redist_smc_plans",             (DL_FUNC) &_redist_smc_plans,             19},
    {"_redist_solve_hungarian",       (DL_FUNC) &_redist_solve_hungarian,        1},
    {"_redist_splits",                (DL_FUNC) &_redist_splits,                 4},
<<<<<<< HEAD
    {"_redist_swMH",                  (DL_FUNC) &_redist_swMH,                  44},
=======
    {"_redist_swMH",                  (DL_FUNC) &_redist_swMH,                  20},
    {"_redist_talisman",              (DL_FUNC) &_redist_talisman,               4},
    {"_redist_taugap",                (DL_FUNC) &_redist_taugap,                 4},
>>>>>>> 221e35f0
    {"_redist_update_conncomp",       (DL_FUNC) &_redist_update_conncomp,        3},
    {"_redist_var_info_mat",          (DL_FUNC) &_redist_var_info_mat,           3},
    {"_redist_var_info_vec",          (DL_FUNC) &_redist_var_info_vec,           3},
    {NULL, NULL, 0}
};

void R_init_redist(DllInfo *dll)
{
    R_registerRoutines(dll, NULL, CallEntries, NULL, NULL);
    R_useDynamicSymbols(dll, FALSE);
}<|MERGE_RESOLUTION|>--- conflicted
+++ resolved
@@ -45,13 +45,7 @@
 extern SEXP _redist_smc_plans(SEXP, SEXP, SEXP, SEXP, SEXP, SEXP, SEXP, SEXP, SEXP, SEXP, SEXP, SEXP, SEXP, SEXP, SEXP, SEXP, SEXP, SEXP, SEXP);
 extern SEXP _redist_solve_hungarian(SEXP);
 extern SEXP _redist_splits(SEXP, SEXP, SEXP, SEXP);
-<<<<<<< HEAD
 extern SEXP _redist_swMH(SEXP, SEXP, SEXP, SEXP, SEXP, SEXP, SEXP, SEXP, SEXP, SEXP, SEXP, SEXP, SEXP, SEXP, SEXP, SEXP, SEXP, SEXP, SEXP, SEXP, SEXP, SEXP, SEXP, SEXP, SEXP, SEXP, SEXP, SEXP, SEXP, SEXP, SEXP, SEXP, SEXP, SEXP, SEXP, SEXP, SEXP, SEXP, SEXP, SEXP, SEXP, SEXP, SEXP, SEXP);
-=======
-extern SEXP _redist_swMH(SEXP, SEXP, SEXP, SEXP, SEXP, SEXP, SEXP, SEXP, SEXP, SEXP, SEXP, SEXP, SEXP, SEXP, SEXP, SEXP, SEXP, SEXP, SEXP, SEXP);
-extern SEXP _redist_talisman(SEXP, SEXP, SEXP, SEXP);
-extern SEXP _redist_taugap(SEXP, SEXP, SEXP, SEXP);
->>>>>>> 221e35f0
 extern SEXP _redist_update_conncomp(SEXP, SEXP, SEXP);
 extern SEXP _redist_var_info_mat(SEXP, SEXP, SEXP);
 extern SEXP _redist_var_info_vec(SEXP, SEXP, SEXP);
@@ -94,13 +88,7 @@
     {"_redist_smc_plans",             (DL_FUNC) &_redist_smc_plans,             19},
     {"_redist_solve_hungarian",       (DL_FUNC) &_redist_solve_hungarian,        1},
     {"_redist_splits",                (DL_FUNC) &_redist_splits,                 4},
-<<<<<<< HEAD
     {"_redist_swMH",                  (DL_FUNC) &_redist_swMH,                  44},
-=======
-    {"_redist_swMH",                  (DL_FUNC) &_redist_swMH,                  20},
-    {"_redist_talisman",              (DL_FUNC) &_redist_talisman,               4},
-    {"_redist_taugap",                (DL_FUNC) &_redist_taugap,                 4},
->>>>>>> 221e35f0
     {"_redist_update_conncomp",       (DL_FUNC) &_redist_update_conncomp,        3},
     {"_redist_var_info_mat",          (DL_FUNC) &_redist_var_info_mat,           3},
     {"_redist_var_info_vec",          (DL_FUNC) &_redist_var_info_vec,           3},
