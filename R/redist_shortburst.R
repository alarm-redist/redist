--- conflicted
+++ resolved
@@ -103,15 +103,9 @@
     score_fn <- rlang::as_closure(score_fn)
     stopifnot(is.function(score_fn))
 
-    if (compactness < 0)
-<<<<<<< HEAD
+    if (compactness < 0){
         cli_abort("{.arg compactness} must be non-negative.")
-=======
-        cli::cli_abort("{.arg compactness} must be non-negative.")
-    if (adapt_k_thresh < 0 | adapt_k_thresh > 1)
-        cli::cli_abort("{.arg adapt_k_thresh} must lie in [0, 1].")
->>>>>>> 5f034a96
-
+    }
     if (burst_size(1) < 1 || max_bursts < 1)
         cli::cli_abort("{.arg burst_size} and {.arg max_bursts} must be positive.")
     if (thin < 1 || thin > max_bursts)
