--- conflicted
+++ resolved
@@ -23,7 +23,7 @@
         inputs_safe = FALSE,
         seats = NULL, distr_pop = NULL, ...) {
     n_sims <- ncol(plans)
-    if (n_sims < 1) cli::cli_abort("Need at least one simulation draw.")
+    if (n_sims < 1) cli_abort("Need at least one simulation draw.")
 
 
     n_prec <- nrow(plans)
@@ -142,7 +142,7 @@
     min_distr <- colmin(plan_m)
     max_distr <- colmax(plan_m)
     if (any(min_distr != 1) || any(diff(max_distr) != 0))
-        cli::cli_abort("District numbers must start at 1 and run sequentially to the number of districts.")
+        cli_abort("District numbers must start at 1 and run sequentially to the number of districts.")
 
     # check if its not SMD then nseats is present
     if (!is.null(attr(x, "districting_scheme")) && attr(x, "districting_scheme") != "SMD"){
@@ -231,9 +231,9 @@
     if (is.numeric(plans) && length(plans) == nrow(map)) {
         plans <- matrix(as.integer(plans), ncol = 1)
     }
-    if (!is.matrix(plans)) cli::cli_abort("{.arg plans} must be a matrix.")
-    if (nrow(plans) != nrow(map)) cli::cli_abort("{.arg plans} matrix must have as many rows as {.arg map} has precincts.")
-    if (!inherits(map, "redist_map")) cli::cli_abort("{.arg map} must be a {.cls redist_map}")
+    if (!is.matrix(plans)) cli_abort("{.arg plans} must be a matrix.")
+    if (nrow(plans) != nrow(map)) cli_abort("{.arg plans} matrix must have as many rows as {.arg map} has precincts.")
+    if (!inherits(map, "redist_map")) cli_abort("{.arg map} must be a {.cls redist_map}")
 
 
     if (min(plans) == 0L) plans <- plans + 1L
@@ -393,7 +393,6 @@
 #' @returns a modified \code{redist_plans} object containing the reference plan
 #' @concept analyze
 #' @export
-<<<<<<< HEAD
 add_reference <- function(plans, ref_plan, name = NULL, ref_seats = NULL) {
     if (!inherits(plans, "redist_plans")) cli_abort("{.arg plans} must be a {.cls redist_plans}")
     if (isTRUE(attr(plans, "partial"))){
@@ -405,17 +404,6 @@
     if (length(ref_plan) != nrow(plan_m)){
         cli_abort("{.arg ref_plan} must have the same number of precincts as {.arg plans}")
     }
-=======
-add_reference <- function(plans, ref_plan, name = NULL) {
-    if (!inherits(plans, "redist_plans")) cli::cli_abort("{.arg plans} must be a {.cls redist_plans}")
-    if (isTRUE(attr(plans, "partial")))
-        cli::cli_abort("Reference plans not supported for partial plans objects.")
-
-    plan_m <- get_plans_matrix(plans)
-    if (!is.numeric(ref_plan)) cli::cli_abort("{.arg ref_plan} must be numeric")
-    if (length(ref_plan) != nrow(plan_m))
-        cli::cli_abort("{.arg ref_plan} must have the same number of precincts as {.arg plans}")
->>>>>>> 5f034a96
 
     if (is.null(name)) {
         ref_str <- deparse(substitute(ref_plan))
@@ -429,7 +417,6 @@
 
     ref_plan <- vctrs::vec_group_id(ref_plan)
     ndists <- max(ref_plan)
-<<<<<<< HEAD
     if (ndists != max(plan_m[, 1])){
         cli_abort("{.arg ref_plan} has a different number of districts than {.arg plans}")
     }
@@ -452,10 +439,6 @@
         }
     }
 
-=======
-    if (ndists != max(plan_m[, 1]))
-        cli::cli_abort("{.arg ref_plan} has a different number of districts than {.arg plans}")
->>>>>>> 5f034a96
 
     # first the matrix
     plan_m <- cbind(ref_plan, plan_m)
@@ -500,14 +483,10 @@
                      "i"="You may want to run {.fn match_numbers} again to fix district labels.\n"))
     }
 
-<<<<<<< HEAD
     if (name %in% levels(plans$draw)){
         cli_abort("Reference plan name already exists")
     }
 
-=======
-    if (name %in% levels(plans$draw)) cli::cli_abort("Reference plan name already exists")
->>>>>>> 5f034a96
     fct_levels <- c(name, levels(plans$draw))
     new_draw <- rep(factor(fct_levels, levels = fct_levels), each = ndists)
 
@@ -692,13 +671,9 @@
         if (!identical(attr(objs[[i]], "prec_pop"), prec_pop))
             cli::cli_abort("Precinct populations must match for all sets of plans.")
         if (!identical(attr(objs[[i]], "ndists"), ndists))
-<<<<<<< HEAD
             cli_abort("Number of districts must match for all sets of plans.")
         if (!identical(attr(objs[[i]], "nseats"), nseats))
             cli_abort("Total number of of seats must match for all sets of plans.")
-=======
-            cli::cli_abort("Number of districts must match for all sets of plans.")
->>>>>>> 5f034a96
         if (attr(objs[[i]], "resampled") != resamp)
             cli::cli_abort("Some sets of plans are resampled while others are not.")
         if (!is.null(comp)) {
@@ -791,19 +766,11 @@
 
     fmt_comma <- function(x) format(x, nsmall = 0, digits = 1, big.mark = ",")
     if (n_ref > 0)
-<<<<<<< HEAD
         cli_text("A {.cls redist_plans} containing {fmt_comma(n_samp)}{cli::qty(n_samp)}
                  sampled {partial_str}plan{cli::qty(n_samp)}{?s} and {n_ref} reference plan{?s}")
     else
         cli_text("A {.cls redist_plans} containing
                  {fmt_comma(n_samp)}{cli::qty(n_samp)} sampled {partial_str}plan{cli::qty(n_samp)}{?s}")
-=======
-        cli::cli_text("A {.cls redist_plans} containing {fmt_comma(n_samp)}{cli::qty(n_samp)}
-                 sampled plan{?s} and {n_ref} reference plan{?s}")
-    else
-        cli::cli_text("A {.cls redist_plans} containing
-                 {fmt_comma(n_samp)}{cli::qty(n_samp)} sampled plan{?s}")
->>>>>>> 5f034a96
 
     if (ncol(plans_m) == 0) return(invisible(x))
 
@@ -818,11 +785,7 @@
         none = "a custom collection")[attr(x, "algorithm")]
     if (is.na(alg_name)) alg_name <- "an unknown algorithm"
 
-<<<<<<< HEAD
     cli_text("Plans have {nd} {region_str}{cli::qty(nd)}{?s} from a
-=======
-    cli::cli_text("Plans have {nd} district{?s} from a
->>>>>>> 5f034a96
              {fmt_comma(nrow(plans_m))}{cli::qty(nrow(plans_m))}-unit map,
              and were drawn using {alg_name}.")
 
