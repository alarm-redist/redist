#' Calculate Group Percent by District
#'
#' \code{redist.group.percent} computes the percentage that a group makes up in
#' each district across a matrix of maps.
#'
#' @param plans A matrix with one row
#' for each precinct and one column for each map. Required.
<<<<<<< HEAD
#' @param district_membership Deprecated, use plans. A matrix with one row
=======
#' 
#' @param group_pop A numeric vector with the population of the group for every precinct.
#' @param total_pop A numeric vector with the population for every precinct.
#' @param ncores Number of cores to use for parallel computing. Default is 1.
#' @param district_membership Deprecated, use plans. A matrix with one row 
>>>>>>> dcac766b
#' for each precinct and one column for each map. Required.
#' @param grouppop Deprecated, use group_pop. A numeric vector with the population of the group for every precinct.
#' @param fullpop Deprecated, use total_pop. A numeric vector with the population for every precinct.
<<<<<<< HEAD
#' @param ncores Number of cores to use for parallel computing. Default is 1.
#'
=======
#' 
>>>>>>> dcac766b
#' @importFrom foreach %do% %dopar% foreach
#' @return matrix with percent for each district
#'
#' @export
#' @concept analyze
#'
#' @examples \dontrun{
#' data("fl25")
#' data(algdat)
#' cd <- algdat.p10$cdmat[,1:5]
#'
#' redist.group.percent(plans = cd,
#'                     group_pop = fl25$BlackPop,
#'                     total_pop = fl25$TotPop)
#' }
redist.group.percent <- function(plans, district_membership, group_pop, grouppop,
                                 total_pop, fullpop, ncores = 1){

  if(!missing(district_membership)){
    plans <- district_membership
    .Deprecated(new = 'plans', old = 'district_membership')
  }
  if(!missing(grouppop)){
    group_pop <- grouppop
    .Deprecated(new = 'group_pop', old = 'grouppop')
  }
  if(!missing(fullpop)){
    total_pop <- fullpop
    .Deprecated(new = 'total_pop', old = 'fullpop')
  }



  if(!any(class(total_pop) %in% c('numeric', 'integer'))){
    stop('Please provide "total_pop" as a numeric vector.')
  }
  if(!any(class(group_pop) %in% c('numeric', 'integer'))){
    stop('Please provide "groupop" as a numeric vector.')
  }

  if(!any(class(plans) %in% c('integer', 'numeric', 'matrix'))){
    stop('Please provide "plans" as a matrix.')
  }

  if(!is.matrix(plans)){
    plans <- as.matrix(plans)
  }

  if(length(total_pop) != nrow(plans)){
    stop('Arguments "plans" and "total_pop" do not have same number of precincts.')
  }
  if(length(group_pop) != nrow(plans)){
    stop('Arguments "plans" and "group_pop" do not have same number of precincts.')
  }

  apply(plans, 2, function(x){
    group_pop_g <- tapply(group_pop, x, sum)
    dist_pop <- tapply(total_pop, x, sum)
    return(group_pop_g/dist_pop)
  })
}<|MERGE_RESOLUTION|>--- conflicted
+++ resolved
@@ -5,24 +5,14 @@
 #'
 #' @param plans A matrix with one row
 #' for each precinct and one column for each map. Required.
-<<<<<<< HEAD
-#' @param district_membership Deprecated, use plans. A matrix with one row
-=======
-#' 
 #' @param group_pop A numeric vector with the population of the group for every precinct.
 #' @param total_pop A numeric vector with the population for every precinct.
 #' @param ncores Number of cores to use for parallel computing. Default is 1.
-#' @param district_membership Deprecated, use plans. A matrix with one row 
->>>>>>> dcac766b
+#' @param district_membership Deprecated, use plans. A matrix with one row
 #' for each precinct and one column for each map. Required.
 #' @param grouppop Deprecated, use group_pop. A numeric vector with the population of the group for every precinct.
 #' @param fullpop Deprecated, use total_pop. A numeric vector with the population for every precinct.
-<<<<<<< HEAD
-#' @param ncores Number of cores to use for parallel computing. Default is 1.
 #'
-=======
-#' 
->>>>>>> dcac766b
 #' @importFrom foreach %do% %dopar% foreach
 #' @return matrix with percent for each district
 #'
@@ -38,8 +28,8 @@
 #'                     group_pop = fl25$BlackPop,
 #'                     total_pop = fl25$TotPop)
 #' }
-redist.group.percent <- function(plans, district_membership, group_pop, grouppop,
-                                 total_pop, fullpop, ncores = 1){
+redist.group.percent <- function(plans, group_pop, total_pop, ncores = 1,
+                                 district_membership, grouppop, fullpop){
 
   if(!missing(district_membership)){
     plans <- district_membership
