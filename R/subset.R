#' Subset a shp
#'
#' Subsets a shp object along with its adjacency. Useful for running smaller analyses
#' on pairs of districts. Provide population, ndists, pop_tol, and sub_ndists to get proper
#' population parity constraints on subsets.
#'
#' @param shp  An sf object
#' @param adj A zero-indexed adjacency list. Created with
#' \code{redist.adjacency} if not supplied.
<<<<<<< HEAD
#' @param adjacency Deprecated, use adj. A zero-indexed adjacency list. Created with
#' \code{redist.adjacency} if not supplied.
=======
>>>>>>> dcac766b
#' @param keep_rows row numbers of precincts to keep. Random submap selected if not supplied.
#' @param total_pop numeric vector with one entry for the population of each precinct.
#' @param ndists integer, number of districts in whole map
#' @param pop_tol The strength of the hard population constraint.
#' @param sub_ndists integer, number of districts in subset map
#' @param adjacency Deprecated, use adj. A zero-indexed adjacency list. Created with 
#' \code{redist.adjacency} if not supplied.
#' @param population Deprecated, use total_pop. numeric vector with one entry for the population of each precinct.
#' @param ndist Deprecated, use ndists. integer, number of districts in whole map
#' @param popcons Deprecated, use pop_tol. The strength of the hard population constraint.
#' @param subndist Deprecated, use sub_ndists. integer, number of districts in subset map
#'
#' @return a list containing the following components:
#' \item{shp}{The subsetted shp object}
#' \item{adj}{The subsetted adjacency list for shp}
#' \item{keep_rows}{The indices of the rows kept.}
#' \item{sub_ndists}{The number of districts in the subset.}
#' \item{sub_pop_tol}{The new parity constraint for a subset.}
#'
<<<<<<< HEAD
#' @concept prepare
#' @export
redist.subset <- function(shp, adj, adjacency, keep_rows, total_pop, population,
                          ndists, ndist, pop_tol, popcons, sub_ndists, subndist) {

    if (!missing(adjacency)) {
        .Deprecated(new = 'adj', old = 'adjacency')
        adj <- adjacency
    }
    if (!missing(population)) {
        .Deprecated(new = 'total_pop', old = 'population')
        total_pop <- population
    }
    if (!missing(ndist)) {
        .Deprecated(new = 'ndists', old = 'ndist')
        ndists <- ndist
    }
    if (!missing(popcons)) {
        .Deprecated(new = 'pop_tol', old = 'popcons')
        pop_tol <- popcons
    }
    if (!missing(subndist)) {
        .Deprecated(new = 'sub_ndists', old = 'subndist')
        sub_ndists <- subndist
    }


    if (missing(shp)) {
        stop('Please provide an argument to "shp". ',
             'Use redist.reduce.adjacency to subset adjacency lists.')
    }
    if (!('sf' %in% class(shp))) {
        stop('Please provide "shp" as an sf object.')
    }

    if (missing(adj)) {
        adj <- redist.adjacency(shp)
    }

    if (missing(keep_rows)) {
        n <- sample(1:nrow(shp), 1)
        keep_rows <- redist.random.subgraph(shp, n, adj)$keep_rows
    }

    if (!missing(total_pop) &
        !missing(ndists) & !missing(pop_tol) & !missing(sub_ndists)) {
        parpop <- sum(total_pop) / ndists
        subparpop <- sum(total_pop[keep_rows]) / sub_ndists
        subdev <-
            min(abs(subparpop - parpop * (1 - pop_tol)),
                abs(subparpop - parpop * (1 + pop_tol)))
        sub_pop_tol <- subdev / subparpop
    } else{
        sub_ndists <- NA_real_
        sub_pop_tol <- NA_real_
    }


    rlist <- list(
        shp = shp %>% dplyr::slice(keep_rows),
        adj = redist.reduce.adjacency(adj, keep_rows = keep_rows),
        keep_rows = keep_rows,
        sub_ndists = sub_ndists,
        sub_pop_tol = sub_pop_tol
    )

    return(rlist)
=======
redist.subset <- function(shp, adj,  
                          keep_rows, total_pop,  ndists,  pop_tol,  sub_ndists, 
                          adjacency, population, ndist, popcons, subndist){
  
  if(!missing(adjacency)){
    .Deprecated(new = 'adj', old = 'adjacency')
    adj <- adjacency
  }
  if(!missing(population)){
    .Deprecated(new = 'total_pop', old = 'population')
    total_pop <- population
  }
  if(!missing(ndist)){
    .Deprecated(new = 'ndists', old = 'ndist')
    ndists <- ndist
  }
  if(!missing(popcons)){
    .Deprecated(new = 'pop_tol', old = 'popcons')
    pop_tol <- popcons
  }
  if(!missing(subndist)){
    .Deprecated(new = 'sub_ndists', old = 'subndist')
    sub_ndists <- subndist
  }
  
  
  if(missing(shp)){
    stop('Please provide an argument to "shp". Use redist.reduce.adjacency to subset adjacency lists.')
  }
  if(!('sf' %in% class(shp))){
    stop('Please provide "shp" as an sf object.')
  }
  
  if(missing(adj)){
    adj <- redist.adjacency(shp)
  }
  
  if(missing(keep_rows)){
    n <- sample(1:nrow(shp),1)
    keep_rows <- redist.random.subgraph(shp, n, adj)$keep_rows
  }
  
  if(!missing(total_pop)&!missing(ndists)&!missing(pop_tol)&!missing(sub_ndists)){
    parpop <- sum(total_pop)/ndists
    subparpop <- sum(total_pop[keep_rows])/sub_ndists
    subdev <- min(abs(subparpop-parpop*(1-pop_tol)), abs(subparpop-parpop*(1+pop_tol)))
    sub_pop_tol <- subdev/subparpop
  } else{
    sub_ndists <- NA_real_
    sub_pop_tol <- NA_real_
  }
  
  
  rlist <- list(shp = shp %>% dplyr::slice(keep_rows),
                adj = redist.reduce.adjacency(adj, keep_rows = keep_rows),
                keep_rows = keep_rows,
                sub_ndists = sub_ndists,
                sub_pop_tol = sub_pop_tol)
  
  return(rlist)
  
>>>>>>> dcac766b
}<|MERGE_RESOLUTION|>--- conflicted
+++ resolved
@@ -7,17 +7,12 @@
 #' @param shp  An sf object
 #' @param adj A zero-indexed adjacency list. Created with
 #' \code{redist.adjacency} if not supplied.
-<<<<<<< HEAD
-#' @param adjacency Deprecated, use adj. A zero-indexed adjacency list. Created with
-#' \code{redist.adjacency} if not supplied.
-=======
->>>>>>> dcac766b
 #' @param keep_rows row numbers of precincts to keep. Random submap selected if not supplied.
 #' @param total_pop numeric vector with one entry for the population of each precinct.
 #' @param ndists integer, number of districts in whole map
 #' @param pop_tol The strength of the hard population constraint.
 #' @param sub_ndists integer, number of districts in subset map
-#' @param adjacency Deprecated, use adj. A zero-indexed adjacency list. Created with 
+#' @param adjacency Deprecated, use adj. A zero-indexed adjacency list. Created with
 #' \code{redist.adjacency} if not supplied.
 #' @param population Deprecated, use total_pop. numeric vector with one entry for the population of each precinct.
 #' @param ndist Deprecated, use ndists. integer, number of districts in whole map
@@ -31,11 +26,10 @@
 #' \item{sub_ndists}{The number of districts in the subset.}
 #' \item{sub_pop_tol}{The new parity constraint for a subset.}
 #'
-<<<<<<< HEAD
 #' @concept prepare
 #' @export
-redist.subset <- function(shp, adj, adjacency, keep_rows, total_pop, population,
-                          ndists, ndist, pop_tol, popcons, sub_ndists, subndist) {
+redist.subset <- function(shp, adj, keep_rows, total_pop, ndists, pop_tol, sub_ndists,
+                          adjacency, population, ndist, popcons, subndist) {
 
     if (!missing(adjacency)) {
         .Deprecated(new = 'adj', old = 'adjacency')
@@ -99,67 +93,4 @@
     )
 
     return(rlist)
-=======
-redist.subset <- function(shp, adj,  
-                          keep_rows, total_pop,  ndists,  pop_tol,  sub_ndists, 
-                          adjacency, population, ndist, popcons, subndist){
-  
-  if(!missing(adjacency)){
-    .Deprecated(new = 'adj', old = 'adjacency')
-    adj <- adjacency
-  }
-  if(!missing(population)){
-    .Deprecated(new = 'total_pop', old = 'population')
-    total_pop <- population
-  }
-  if(!missing(ndist)){
-    .Deprecated(new = 'ndists', old = 'ndist')
-    ndists <- ndist
-  }
-  if(!missing(popcons)){
-    .Deprecated(new = 'pop_tol', old = 'popcons')
-    pop_tol <- popcons
-  }
-  if(!missing(subndist)){
-    .Deprecated(new = 'sub_ndists', old = 'subndist')
-    sub_ndists <- subndist
-  }
-  
-  
-  if(missing(shp)){
-    stop('Please provide an argument to "shp". Use redist.reduce.adjacency to subset adjacency lists.')
-  }
-  if(!('sf' %in% class(shp))){
-    stop('Please provide "shp" as an sf object.')
-  }
-  
-  if(missing(adj)){
-    adj <- redist.adjacency(shp)
-  }
-  
-  if(missing(keep_rows)){
-    n <- sample(1:nrow(shp),1)
-    keep_rows <- redist.random.subgraph(shp, n, adj)$keep_rows
-  }
-  
-  if(!missing(total_pop)&!missing(ndists)&!missing(pop_tol)&!missing(sub_ndists)){
-    parpop <- sum(total_pop)/ndists
-    subparpop <- sum(total_pop[keep_rows])/sub_ndists
-    subdev <- min(abs(subparpop-parpop*(1-pop_tol)), abs(subparpop-parpop*(1+pop_tol)))
-    sub_pop_tol <- subdev/subparpop
-  } else{
-    sub_ndists <- NA_real_
-    sub_pop_tol <- NA_real_
-  }
-  
-  
-  rlist <- list(shp = shp %>% dplyr::slice(keep_rows),
-                adj = redist.reduce.adjacency(adj, keep_rows = keep_rows),
-                keep_rows = keep_rows,
-                sub_ndists = sub_ndists,
-                sub_pop_tol = sub_pop_tol)
-  
-  return(rlist)
-  
->>>>>>> dcac766b
 }