
#' Diagnostic information on sampled plans
#'
#' Prints diagnostic information, which varies by algorithm. All algorithms
#' compute the [plans_diversity()] of the samples.
#'
#' For SMC and MCMC, if there are multiple runs/chains, R-hat values will be
#' computed for each summary statistic. These values should be close to 1.
#' If they are not, then there is too much between-chain variation, indicating
#' that there are not enough samples. R-hat values are calculated after
#' rank-normalization and folding.  MCMC chains are split in half before R-hat
#' is computed. For summary statistics that vary across districts, R-hat is
#' calculated for the first district only.
#'
#' For SMC, diagnostics statistics include:
#'
#' * **Effective samples**: the effective sample size at each iteration, computed
#' using the SMC weights. Larger is better. The percentage in parentheses is the
#' ratio of the effective samples to the total samples.
#' * **Acceptance rate**: the fraction of drawn spanning trees which yield a valid
#' redistricting plan within the population tolerance. Very small values (< 1%)
#' can indicate a bottleneck and may lead to a lack of diversity.
#' * **Standard deviation of the log weights**: More variable weights (larger s.d.)
#' indicate less efficient sampling. Values greater than 3 are likely problematic.
#' * **Maximum unique plans:** The number of unique redistricting
#' plans that survive each stage. The percentage in parentheses is the ratio of
#' this number to the total number of samples. Small values (< 100) indicate a
#' bottleneck, which leads to a loss of sample diversity and a higher variance.
#' * **Estimated `k` parameter**: For graph space plans displays how many
#' spanning tree edges were considered for cutting at each split. Mostly
#' informational, though large jumps may indicate a need to increase
#' `adapt_k_thresh`.
#' * **Bottleneck**: An asterisk will appear in the right column if a bottleneck
#' appears likely, based on the values of the other statistics.
#'
#' In the event of problematic diagnostics, the function will provide
#' suggestions for improvement.
#'
#' @param object a [redist_plans] object
#' @param district For R-hat values, which district to use for district-level
#' summary statistics. We strongly recommend calling `match_numbers()` or
#' `number_by()` before examining these district-level statistics. A value of
#' `FALSE` indicates to compute the rhats for all districts
#' @param all_runs When there are multiple SMC runs, show detailed summary
#' statistics for all runs (the default), or only the first run?
#' @param vi_max The maximum number of plans to sample in computing the pairwise
#' variation of information distance (sample diversity).
#' @param order_stats Whether or not to compute rhats on the ordered district
#' statistics.
#' @param \dots additional arguments (ignored)
#'
#' @return A data frame containing diagnostic information, invisibly.
#'
#' @examples
#' data(iowa)
#' iowa_map <- redist_map(iowa, ndists = 4, pop_tol = 0.1)
#' plans <- redist_smc(iowa_map, 100)
#' summary(plans)
#'
#' @method summary redist_plans
#' @concept analyze
#' @md
#' @export
summary.redist_plans <- function(
        object, district = FALSE, all_runs = TRUE, vi_max = 100,
        order_stats = TRUE,
        rhat_thresh = getOption("redist.rhat_thresh", c(q99=1.05, max=1.1)),
        ...) {
    cli::cli_process_done(done_class = "") # in case an earlier

    algo <- attr(object, "algorithm")
    name <- deparse(substitute(object))

    object <- subset_sampled(object)
    all_diagn <- attr(object, "diagnostics")
    all_run_info <- attr(object, "run_information")
    plans_m <- get_plans_matrix(object)
    n_samp <- ncol(plans_m)
    n_distr <- attr(object, "ndists")
    resampled <- attr(object, "resampled")
    if (is.null(n_distr)) n_distr <- max(plans_m[, 1])


    if (n_distr == 1 || nrow(plans_m) == 1) {
        cli::cli_text("{fmt_comma(n_samp)}{cli::qty(n_samp)} sampled plan{?s} of
                 {n_distr} district{?s} on
                 {fmt_comma(nrow(plans_m))}{cli::qty(nrow(plans_m))} unit{?s}")
        return(invisible(1))
    }

    prec_pop <- attr(object, "prec_pop")
    if (is.null(prec_pop)) {
<<<<<<< HEAD
        cli_warn(c("Precinct population missing; plan diversity estimates may be misleading.",
                   ">" = 'Run `attr({name}, "prec_pop") <- <map object>$<pop column>` to fix.'))
=======
        cli::cli_warn(c("Precinct population missing; plan diversity estimates may be misleading.",
            ">" = 'Run `attr({name}, "prec_pop") <- <map object>$<pop column>` to fix.'))
>>>>>>> 5f034a96
        prec_pop <- rep(1, nrow(plans_m))
    }
    est_div <- plans_diversity(object, total_pop = prec_pop, n_max = vi_max)
    div_rg <- format(quantile(est_div, c(0.1, 0.9)), digits = 2)
    div_bad <- (mean(est_div) <= 0.35) || (mean(est_div <= 0.25) > 0.1)

<<<<<<< HEAD
    summary_supported_algs <- c(SMC_ALG_TYPE, MS_SMC_ALG_TYPE, MCMC_ALG_TYPE, "flip")

    # ignore if not a supported algorithm
    if(!algo %in% summary_supported_algs){
        cli_abort("{.fn summary} is not supported for the {toupper(algo)} algorithm.")
        return(invisible(1))
    }

    # bool for not flip
    revamped_alg <- algo %in% c(SMC_ALG_TYPE, MS_SMC_ALG_TYPE, MCMC_ALG_TYPE)

    # get the display name
    alg_display_name <- dplyr::case_when(
        algo == SMC_ALG_TYPE ~ "SMC",
        algo == MS_SMC_ALG_TYPE ~ "SMC with Merge-Split MCMC Steps",
        algo == MCMC_ALG_TYPE ~ "Merge-Split MCMC",
        algo == "flip" ~ "Flip MCMC"
    )
    cli_text("{.strong {alg_display_name}:} {fmt_comma(n_samp)} sampled plans of {n_distr}
                 districts on {fmt_comma(nrow(plans_m))} units")

    # if revamped alg check that sampling space and splitting methods all the same
    if(revamped_alg){
        # check same sampling space
        all_sampling_spaces <- sapply(all_run_info, function(x) x$sampling_space)
        if(length(unique(all_sampling_spaces)) != 1){
            cli_abort("{.fn summary} is not supported for plans sampled using different sampling spaces.")
            return(invisible(1))
        }
        sampling_space <- all_sampling_spaces[1]
        display_sampling_space <- dplyr::case_when(
            sampling_space == GRAPH_PLAN_SPACE_SAMPLING ~ "Graph Space",
            sampling_space == FOREST_SPACE_SAMPLING ~ "Spanning Forest Space",
            sampling_space == LINKING_EDGE_SPACE_SAMPLING ~ "Linking Edge Forest Space"
        )
        # check same splitting method
        all_splitting_methods <- sapply(all_run_info, function(x) x$split_method)
        if(length(unique(all_splitting_methods)) != 1){
            cli_abort("{.fn summary} is not supported for plans sampled using different splitting methods")
            return(invisible(1))
        }
        split_method <- all_splitting_methods[1]
        display_splitting_method <- dplyr::case_when(
            split_method == NAIVE_K_SPLITTING ~ "Naive Top K",
            split_method == UNIF_VALID_EDGE_SPLITTING ~ "Uniform Valid Edge",
            split_method == EXP_BIGGER_ABS_DEV_SPLITTING ~ "Exponential Absolute Deviance"
        )

        # check the splitting parameters are all the same
        all_forward_kernel_params <- lapply(all_diagn, function(x) x$forward_kernel_params)
        for (i in seq_len(length(all_forward_kernel_params))) {
            # don't want to compare cut k used since won't be the same
            all_forward_kernel_params[[i]]$cut_k_used <- NULL
            if(!identical(all_forward_kernel_params[[1]], all_forward_kernel_params[[i]])){
                cli_abort("{.fn summary} is not supported for plans sampled using different splitting parameters")
                return(invisible(1))
=======
    if (algo == "smc") {
        cli::cli_text("{.strong SMC:} {fmt_comma(n_samp)} sampled plans of {n_distr}
                 districts on {fmt_comma(nrow(plans_m))} units")
        cli::cli_text("{.arg adapt_k_thresh}={format(all_diagn[[1]]$adapt_k_thresh, digits=3)} \u2022
                 {.arg seq_alpha}={format(all_diagn[[1]]$seq_alpha, digits=2)}")
        cli::cli_text("{.arg pop_temper}={format(all_diagn[[1]]$pop_temper, digits=3)}")
        cat("\n")

        cli::cli_text("Plan diversity 80% range: {div_rg[1]} to {div_rg[2]}")
        if (div_bad) cli::cli_alert_danger("{.strong WARNING:} Low plan diversity")
        cat("\n")

        cols <- names(object)
        addl_cols <- setdiff(cols, c("chain", "draw", "district", "total_pop"))
        warn_converge <- FALSE
        if ("chain" %in% cols && length(addl_cols) > 0) {
            idx <- seq_len(n_samp)
            if ("district" %in% cols) idx <- as.integer(district) + (idx - 1)*n_distr

            const_cols <- vapply(addl_cols, function(col) {
                x <- object[[col]][idx]
                all(is.na(x)) || all(x == x[1]) ||
                    any(tapply(x, object[['chain']][idx], FUN = function(z) length(unique(z))) == 1)
            }, numeric(1))
            addl_cols <- addl_cols[!const_cols]

            rhats <- vapply(addl_cols, function(col) {
                x <- object[[col]][idx]
                na_omit <- !is.na(x)
                diag_rhat(x[na_omit], object$chain[idx][na_omit])
            }, numeric(1))
            names(rhats) <- addl_cols
            cat("R-hat values for summary statistics:\n")
            rhats_p <- vapply(rhats, function(x){
                ifelse(x < 1.05, sprintf('%.3f', x), paste0('\U274C', round(x, 3)))
            }, FUN.VALUE = character(1))
            print(noquote(rhats_p))

            if (any(na.omit(rhats) >= 1.05)) {
                warn_converge <- TRUE
                cli::cli_alert_danger("{.strong WARNING:} SMC runs have not converged.")
>>>>>>> 5f034a96
            }
        }
        forward_kernel_params <- all_forward_kernel_params[[1]]

        cli::cli_text("Plans sampled on {display_sampling_space} using the {display_splitting_method} forward kernel.")

        if(split_method == NAIVE_K_SPLITTING){
            # only display adapt k threshold if k values estimated
            if(forward_kernel_params$estimate_cut_k){
                cli::cli_text("Forward kernel parameters: {.arg adapt_k_thresh}={format(forward_kernel_params$adapt_k_thresh, digits=3)}")
            }else{
                cli::cli_text("Forward kernel parameters: {.arg manual_k_params}={forward_kernel_params$manual_k_params}")
            }
        }else if(split_method == UNIF_VALID_EDGE_SPLITTING){

        }else if(split_method == EXP_BIGGER_ABS_DEV_SPLITTING){
            cli::cli_text("Forward Kernel Parameters: {.arg splitting_alpha}={format(forward_kernel_params$splitting_alpha, digits=2)}")
        }
    }


    # print algorithm specific parameters
    print_algo_specific_params(algo, all_diagn, all_run_info)

    cli_text("Plan diversity 80% range: {div_rg[1]} to {div_rg[2]}")
    if (div_bad) cli::cli_alert_danger("{.strong WARNING:} Low plan diversity")

    # now compute rhats if more than 1 chain
    one_district_only <- 1 <= district && district <= n_distr
    cols <- names(object)
    addl_cols <- setdiff(cols, c("chain", "draw", "district", "total_pop", "seats", "mcmc_accept"))
    if(one_district_only){
        idx <- seq_len(n_samp)
        if ("district" %in% cols) idx <- as.integer(district) + (idx - 1)*n_distr

        const_cols <- vapply(addl_cols, function(col) {
            x <- object[[col]][idx]
            all(is.na(x)) || all(x == x[1]) ||
                any(tapply(x, object[['chain']][idx], FUN = function(z) length(unique(z))) == 1)
        }, numeric(1))
    }else{
        const_cols <- vapply(addl_cols, function(col) {
            x <- object[[col]]
            all(is.na(x)) || all(x == x[1]) ||
                any(tapply(x, object[['chain']], FUN = function(z) length(unique(z))) == 1)
        }, numeric(1))
    }
    addl_cols <- addl_cols[!const_cols]

    warn_converge <- FALSE
    # do nothing if no additional columns or no chain column
    if(length(addl_cols) > 0 && "chain" %in% cols){
        # check district input
        if(!isFALSE(district)){
            # check integer
            if(!rlang::is_integerish(district)){
                cli_abort("{.arg district} must be an integer!")
            }else{
                district <- as.integer(district)
            }
            # check between 1 and ndists
            if(!all(1 <= district && district <= n_distr)){
                cli_abort("{.arg district} must be between 1 and {.arg ndists}!")
            }
        }
        rhats_computed <- TRUE
        split_rhat = algo %in% c(MCMC_ALG_TYPE, "flip")

        # get rhats
        rhats_df <- compute_all_rhats(
            # drop everything but the columns to save size
            as.data.frame(object)[c("chain", "district", addl_cols)],
            addl_cols,
            order_stats,
            district,
            n_distr,
            split_rhat)

        # get thresholds
        q99_rhat_thresh <- ifelse("q99" %in% rhat_thresh, rhat_thresh[["q99"]], 1.05)
        rhat_max_thresh <- ifelse("max" %in% rhat_thresh, rhat_thresh[["max"]], 1.1)


        ordered_str <- ifelse(order_stats, "ordered ", "")
        cli_text("Largest R-hat values for {ordered_str}summary statistics:\n")
        # get maximum rhats for each statistic
        max_rhats <- tapply(rhats_df$rhat, rhats_df$stat_name, max)

        rhats_p <- vapply(max_rhats, function(x){
            ifelse(x <= q99_rhat_thresh, sprintf('%.3f', x), paste0('\U274C', round(x, 3)))
        }, FUN.VALUE = character(1))
        print(noquote(rhats_p))

        # print counts
        rhat_vals <- rhats_df$rhat



        cli::cli_ul()
        cli::cli_li("R-hat ≤ {format(q99_rhat_thresh, digits=3)}: {sum(rhat_vals <= q99_rhat_thresh)}")
        cli::cli_li("{format(q99_rhat_thresh, digits=3)} < R-hat ≤ {format(rhat_max_thresh, digits=3)}:
                    {sum(rhat_vals > q99_rhat_thresh & rhat_vals <= rhat_max_thresh)}")
        cli::cli_li("R-hat > {format(rhat_max_thresh, digits=3)}: {sum(rhat_vals > rhat_max_thresh)}")
        cli::cli_li("Total R-hats: {length(rhat_vals)}")
        cli::cli_end()


        # cat("Rhat Breakdown:\n")
        # cat("R-hat ≤ 1.05:      ", sum(rhat_vals <= 1.05), "\n")
        # cat("1.05 < R-hat ≤ 1.1:", sum(rhat_vals > 1.05 & rhat_vals <= 1.1), "\n")
        # cat("R-hat > 1.1:       ", sum(rhat_vals > 1.1), "\n")


        # get 99th quantile
        q99_rhat <- quantile(x = rhats_df$rhat, probs = .99) |>
            unname()

        # check converge
        # - weak convergence: all rhats <= 1.1 and 99th quantile <= 1.05
        # - strong covergence: all rhats <= 1.05
        if(all(rhat_vals <= 1.05)){
            convergence_status <- "strong"
        }else if(q99_rhat <= 1.05 && all(rhat_vals <= 1.1)){
            convergence_status <- "weak"
            cli::cli_alert_info("{.strong ALERT:} Chains have weakly converged.")
        }else{
            convergence_status <- "not_converged"
            warn_converge <- TRUE
            cli::cli_alert_danger("{.strong WARNING:} Chains have not converged.")
        }
    }else{
        rhats_computed <- FALSE
    }


    # Now print algorithm specific diagnostics
    if (algo %in% c(SMC_ALG_TYPE, MS_SMC_ALG_TYPE)) {
        smc_run_dfs <- list()
        smc_ms_run_dfs <- list()
        n_runs <- length(all_diagn)
        warn_bottlenecks <- FALSE

        for (i in seq_len(n_runs)) {

            smc_summary_result_list <- get_smc_summary_df(
                all_diagn[[i]], all_run_info[[i]],
                resampled, warn_bottlenecks
            )

            smc_run_dfs[[i]] <- smc_summary_result_list$smc_summary_df
            smc_tbl_print <- smc_summary_result_list$smc_print_tbl
            warn_bottlenecks <- smc_summary_result_list$warn_bottlenecks

            if (i == 1 || isTRUE(all_runs)) {
<<<<<<< HEAD
                cli_text("Sampling diagnostics for SMC run {i} of {n_runs} ({fmt_comma(n_samp)} samples)")
                print(smc_tbl_print, digits = 2)
=======
                cli::cli_text("Sampling diagnostics for SMC run {i} of {n_runs} ({fmt_comma(n_samp)} samples)")
                print(tbl_print, digits = 2)
>>>>>>> 5f034a96
                cat("\n")
            }

            if(algo == MS_SMC_ALG_TYPE){
                smc_ms_summary_result_list <- get_smc_ms_summary_df(
                    all_diagn[[i]], all_run_info[[i]],
                    resampled
                )
                smc_ms_run_dfs[[i]] <- smc_ms_summary_result_list$smc_ms_summary_df
                smc_ms_tbl_print <- smc_ms_summary_result_list$smc_ms_print_tbl

                if (i == 1 || isTRUE(all_runs)) {
                    cli_text("Sampling diagnostics for Mergesplit Steps of SMC run {i} of {n_runs} ({fmt_comma(n_samp)} samples)")
                    print(smc_ms_tbl_print, digits = 2)
                    cat("\n")
                }
            }

        }
        out <- bind_rows(smc_ms_run_dfs)

        #step_nums <- ave(seq_along(all_run_info[[i]]$step_types), all_run_info[[i]]$step_types, FUN = seq_along)

        cli::cli_li(cli::col_grey("
            Watch out for low effective samples, very low acceptance rates (less than 1%),
            large std. devs. of the log weights (more than 3 or so),
            and low numbers of unique plans.
            R-hat values for summary statistics should be between 1 and 1.05."))

        if (div_bad) {
            cli::cli_li("{.strong Low diversity:} Check for potential bottlenecks.
                        Increase the number of samples.
                        Examine the diversity plot with
                        `hist(plans_diversity({name}), breaks=24)`.
                        Consider weakening or removing constraints, or increasing
                        the population tolerance. If the acceptance rate drops
                        quickly in the final splits, try increasing
                        {.arg pop_temper} by 0.01.")
        }
        if (warn_converge) {
            cli::cli_li("{.strong SMC convergence:} Increase the number of samples.
                        If you are experiencing low plan diversity or bottlenecks as well,
                        address those issues first.")
        }
        if (warn_bottlenecks) {
            cli::cli_li("(*) {.strong Bottlenecks found:} Consider weakening or removing
                        constraints, or increasing the population tolerance.
                        If the acceptance rate drops quickly in the final splits,
                        try increasing {.arg pop_temper} by 0.01.
                        If the weight variance (Log wgt. sd) increases steadily
                        or is particularly large for the \"Resample\" step,
                        consider increasing {.arg seq_alpha}.
                        To visualize what geographic areas may be causing problems,
                        try running the following code. Highlighted areas are
                        those that may be causing the bottleneck.\n\n")
            code <- str_glue("plot(<map object>, rowMeans(as.matrix({name}) == <bottleneck iteration>))")
            cli::cat_line("    ", cli::code_highlight(code, "Material"))
        }
<<<<<<< HEAD
    }else if (algo %in% c("mergesplit", 'flip')) {
=======
    } else if (algo %in% c("mergesplit", 'flip')) {

        if (algo == 'mergesplit') {
            cli::cli_text("{.strong Merge-Split MCMC:} {fmt_comma(n_samp)} sampled plans of {n_distr}
                 districts on {fmt_comma(nrow(plans_m))} units")
        } else {
            cli::cli_text("{.strong Flip MCMC:} {fmt_comma(n_samp)} sampled plans of {n_distr}
                 districts on {fmt_comma(nrow(plans_m))} units")
        }

>>>>>>> 5f034a96

        accept_rate <- sprintf("%0.1f%%", 100*attr(object, "mh_acceptance"))
        cli::cli_text("Chain acceptance rate{?s}: {accept_rate}")

<<<<<<< HEAD
        if(rhats_computed){
            out <- rhats_df
        }else{
=======
        cli::cli_text("Plan diversity 80% range: {div_rg[1]} to {div_rg[2]}")
        if (div_bad) cli::cli_alert_danger("{.strong WARNING:} Low plan diversity")
        cat("\n")

        cols <- names(object)
        addl_cols <- setdiff(cols, c("chain", "draw", "district", "total_pop", "mcmc_accept"))
        warn_converge <- FALSE
        if (length(addl_cols) > 0 && "chain" %in% cols) {
            idx <- seq_len(n_samp)
            if ("district" %in% cols) {
                idx <- 1 + (idx - 1)*n_distr
            }
            chain <- object$chain

            const_cols <- vapply(addl_cols, function(col) {
                x <- object[[col]][idx]
                all(is.na(x)) || all(x == x[1]) ||
                    any(tapply(x, object[['chain']][idx], FUN = function(z) length(unique(z))) == 1)
            }, logical(1))
            addl_cols <- addl_cols[!const_cols]

            rhats <- vapply(addl_cols, function(col) {
                x <- object[[col]][idx]
                na_omit <- !is.na(x)
                diag_rhat(x[na_omit], chain[idx][na_omit], split = TRUE)
            }, numeric(1))
            names(rhats) <- addl_cols
            cat("R-hat values for summary statistics:\n")
            rhats_p <- vapply(rhats, function(x){
                ifelse(x < 1.05, sprintf('%.3f', x), paste0('\U274C', round(x, 3)))
            }, FUN.VALUE = character(1))
            print(noquote(rhats_p))

            out <- tibble(stat = addl_cols, rhat = rhats)

            if (any(rhats >= 1.05)) {
                warn_converge <- TRUE
                cli::cli_alert_danger("{.strong WARNING:} Chains have not converged.")
            }
            cat("\n")
        } else {
>>>>>>> 5f034a96
            out <- tibble(accept_rate = attr(object, "mh_acceptance"),
                          div_q10 = div_rg[1],
                          div_q90 = div_rg[2])
        }

        cli::cli_li(cli::col_grey("
            Watch out for low acceptance rates (less than 10%).
            R-hat values for summary statistics should be between 1 and 1.05.
            For district-level statistics (like district partisan leans), you
            should call `match_numbers()` or `number_by()` before examining
            the R-hat values."))

        if (div_bad) {
            cli::cli_li("{.strong Low diversity:} Increase the number of samples.
                        Examine the diversity plot with
                        `hist(plans_diversity({name}), breaks=24)`.
                        Consider weakening or removing constraints, or increasing
                        the population tolerance.")
        }
        if (warn_converge) {
            cli::cli_li("{.strong Chain convergence:} Increase the number of samples.
                        If you are experiencing low plan diversity, address that issue first.")
        }
    } else {
        cli::cli_abort("{.fn summary} is not supported for the {toupper(algo)} algorithm.")
    }

    invisible(out)
}


fmt_comma <- function(x){
    format(x, nsmall = 0, digits = 1, big.mark = ",")
    }


#' Pretty prints relevant parameters for an algorithm type
#'
#' Given a dataframe with `chain` and `district` columns and all other columns
#' being statistics of interest this computes the rhats for each of the districts.
#' If `order_stats` is true then computes the rhats on the order statistics for
#' each plan ie `district == 1` represents the smallest value for a plan.
#'
#' @param algo The algorithm type
#' @param all_diagn List of `diagnostics` for each run of the plan.
#' @param all_run_info The list of `run_information` outputs for each run of
#' the plan.
#'
#' @returns A long dataframe of rhats
#' @noRd
print_algo_specific_params <- function(algo, all_diagn, all_run_info){

    if (algo %in% c(SMC_ALG_TYPE, MS_SMC_ALG_TYPE)) {
        cli::cli_bullets(c(
            "SMC Parameters:",
            "*"="{.arg weight_type} = {format(all_run_info[[1]]$weight_type, digits=2)}",
            "*"="{.arg seq_alpha} = {format(all_diagn[[1]]$seq_alpha, digits=2)}",
            "*"="{.arg pop_temper} = {format(all_diagn[[1]]$pop_temper, digits=3)}"
        )
        )
    }else if(algo == MCMC_ALG_TYPE){
        cli::cli_bullets(c(
            "MCMC Parameters:",
            "*"="{.arg warmup} = {format(all_diagn[[1]]$warmup)}",
            "*"="{.arg thin} = {format(all_diagn[[1]]$thin)}",
            "*"="{.arg total_steps} = {format(all_diagn[[1]]$total_steps)}"
        )
        )
    }
    if(algo == MS_SMC_ALG_TYPE){
        total_ms_steps <- sum(all_run_info[[1]]$step_types == "ms")

        cli::cli_bullets(c(
            "Mergesplit Parameters:",
            "*"="{.arg total_ms_steps} = {format(total_ms_steps, digits=2)}",
            "*"="{.arg ms_moves_multiplier} = {format(all_run_info[[1]]$ms_moves_multiplier, digits=2)}",
            "*"="{.arg merge_prob_type} = {format(all_run_info[[1]]$merge_prob_type, digits=2)}"
        )
        )
    }
}



#' Get Summary and Print Dataframe for SMC steps
#'
#' @noRd
get_smc_summary_df <- function(diagn, run_info, resampled, warn_bottlenecks){
    n_samp <- run_info$nsims
    run_sampling_space <- run_info$sampling_space

    smc_accept_rate <- diagn$accept_rate[run_info$step_types == "smc"]

    run_summary_df <- tibble(
        n_eff = diagn$step_n_eff,
        eff = diagn$step_n_eff/n_samp,
        accept_rate = smc_accept_rate,
        sd_log_wgt = diagn$sd_lp,
        max_unique = diagn$unique_survive[seq_len(length(smc_accept_rate))]
    )

    run_summary_names <- c("Eff. samples (%)", "Acc. rate",
                           "Log wgt. sd", " Max. unique")

    # if graph space then add the k
    if(run_sampling_space == GRAPH_PLAN_SPACE_SAMPLING){
        run_summary_df$est_k <- diagn$forward_kernel_params$cut_k_used
        if(diagn$forward_kernel_params$estimate_cut_k){
            run_summary_names <- c(run_summary_names, "Est. k")
        }else{
            run_summary_names <- c(run_summary_names, "Manual k")
        }
    }

    # add row if resampled
    if(resampled){
        run_summary_df[nrow(run_summary_df) + 1, ] <- NA
        # add eff sample size and how many survived resample
        run_summary_df[nrow(run_summary_df), "n_eff"] <- diagn$n_eff
        run_summary_df[nrow(run_summary_df), "eff"] <- diagn$n_eff/n_samp
        run_summary_df[nrow(run_summary_df), "max_unique"] <- tail(diagn$unique_survive, 1)
    }

    # add extra column name for asterisk
    run_summary_names <- c(run_summary_names, "")


    tbl_print <- as.data.frame(run_summary_df)
    min_n <- max(0.05*n_samp, min(0.4*n_samp, 100))
    bottlenecks <- dplyr::coalesce(with(tbl_print, pmin(max_unique, n_eff) < min_n), FALSE)
    warn_bottlenecks <- warn_bottlenecks || any(bottlenecks)
    tbl_print$bottleneck <- ifelse(bottlenecks, " * ", "")
    tbl_print$n_eff <- with(tbl_print,
                            str_glue("{fmt_comma(n_eff)} ({sprintf('%0.1f%%', 100*eff)})"))
    tbl_print$eff <- NULL
    tbl_print$accept_rate <- with(tbl_print, sprintf("%0.1f%%", 100*accept_rate))
    max_pct <- with(tbl_print, max_unique/(-n_samp * expm1(-1)))
    tbl_print$max_unique <- with(tbl_print,
                                 str_glue("{fmt_comma(max_unique)} ({sprintf('%3.0f%%', 100*max_pct)})"))

    names(tbl_print) <- run_summary_names
    new_row_names <- paste("Split", seq_len(nrow(tbl_print) - 1))

    if(resampled){
        new_row_names <- c(new_row_names, "Resample")
    }

    rownames(tbl_print) <- new_row_names

    list(
        smc_summary_df = run_summary_df,
        smc_print_tbl = tbl_print,
        warn_bottlenecks = warn_bottlenecks
    )

}


#' Get Summary and Print Dataframe for Mergesplit within SMC steps
#'
#' @noRd
get_smc_ms_summary_df <- function(diagn, run_info, resampled){
    n_samp <- run_info$nsims
    run_sampling_space <- run_info$sampling_space

    ms_accept_rate <- diagn$accept_rate[run_info$step_types == "ms"]
    ms_moves_per_plan <- diagn$ms_move_counts

    run_summary_df <- tibble(
        accept_rate = ms_accept_rate,
        ms_moves = ms_moves_per_plan
    )

    run_summary_names <- c("Acc. rate", "MS Moves per Plan")

    tbl_print <- as.data.frame(run_summary_df)

    tbl_print$accept_rate <- with(tbl_print, sprintf("%0.1f%%", 100*accept_rate))

    names(tbl_print) <- run_summary_names
    new_row_names <- paste("MS Step", seq_len(nrow(tbl_print)))


    rownames(tbl_print) <- new_row_names


    list(
        smc_ms_summary_df = run_summary_df,
        smc_ms_print_tbl = tbl_print
    )

}

diag_fold <- function(x) {
    abs(x - median(x))
}

diag_ranknorm <- function(x) {
    qnorm(rank(x)/(length(x) + 1))
}

diag_calc_rhat <- function(x, grp) {
    n <- mean(table(grp))
    var_between <- n*var(tapply(x, grp, mean))
    var_within <- mean(tapply(x, grp, var))
    sqrt((var_between/var_within + n - 1)/n)
}

diag_rhat <- function(x, grp, split = FALSE) {
    if (split) {
        lengths <- rle(grp)$lengths
        grp <- grp + do.call(c, lapply(lengths, function(l) rep(c(0.0, 0.5), each = l/2)))
    }

    max(diag_calc_rhat(diag_ranknorm(x), grp),
        diag_calc_rhat(diag_ranknorm(diag_fold(x)), grp))
}



#' Computes all rhats for a dataframe of summary statistics
#'
#' Given a dataframe with `chain` and `district` columns and all other columns
#' being statistics of interest this computes the rhats for each of the districts.
#' If `order_stats` is true then computes the rhats on the order statistics for
#' each plan ie `district == 1` represents the smallest value for a plan.
#'
#' @param stats_df A dataframe with `chain` and `district` columns along with
#' all of the `rhat_cols`
#' @param rhat_cols Vector of names of columns to compute rhats for
#' @param split_rhat Whether or not to split the chains in rhat calculations
#' @inheritParams summary.redist_plans
#'
#' @returns A long dataframe of rhats
#' @noRd
compute_all_rhats <- function(stats_df, rhat_cols, order_stats, district, ndists, split_rhat){

    # order values if needed
    if(order_stats){
        stats_df <- order_columns_by_district(
            stats_df |> filter(!is.na(chain)),
            rhat_cols, ndists
        )
    }
    # filter district if needed
    if(!isFALSE(district)){
        stats_df <- stats_df[stats_df$district %in% district,]
    }
    # now compute rhats for each column and district
    rhat_results <- lapply(rhat_cols, function(col_name) {
        # Split data by district
        # For each district, compute rhat for the column
        sapply(split(stats_df, stats_df$district), function(df) {
            diag_rhat(x = df[[col_name]], grp = df$chain, split = split_rhat)
        })
    })
    names(rhat_results) <- rhat_cols

    rhats_df <- do.call(
        rbind,
        lapply(rhat_cols,
               function(col_name) data.frame(
                   district = rhat_results[[col_name]] |> names() |> as.integer(),
                   stat_name = col_name,
                   rhat = rhat_results[[col_name]],
                   row.names = NULL
               ))
    )

    rhats_df

}



#' Get k-step Ancestors of particles
#'
#' Tells you for a given index what its original ancestor was.
#'
#' @param parent_mat Ancestor matrix where entry [i,j] equals the index of the
#' parent of particle i after step j
#' @param steps_back How many steps back we should find the ancestors of (so
#' parents are 1 step ancestors). Defaults to going all the way back to the
#' original ancestors
#' @param start_col Which column to start at. Defaults to the last column
#'
#' @returns indices of k-step ancestors for particles at iteration `start_col`
#' @noRd
get_k_step_ancestors <- function(parent_mat, steps_back = NULL, start_col = NULL){
    # check the matrix is not zero indexed
    if(0 %in% parent_mat){
        cli_abort("parent_mat must be 1-indexed, not 0 indexed!")
    }


    nparent_cols <- ncol(parent_mat)

    # if null then just start on final set of plans
    if(is.null(start_col)){
        start_col <- nparent_cols
    }else{
        # else assert starting column is between 1 and number of cols
        if(!(is_scalar(start_col) &&
             start_col <= nparent_cols &&
             start_col > 1)){
            cli_abort("Input start_col={start_col} is not valid.
                          Input must be a number between 1 and {nparent_cols}")
        }
    }

    # check steps back is between [1, nnparent_cols -1]
    if(is.null(steps_back)){
        steps_back <- nparent_cols-1
    }else{
        if(!(is_scalar(steps_back) &&
             steps_back <= start_col-1 &&
             steps_back >= 1)){
            cli_abort("Input steps_back={steps_back} is not valid.
Input must be between 1 and the start_col value (you input {steps_back})")
        }
    }

    # vector where index i maps to the index of its ancestor
    # initialize to this
    ancestor <- 1:nrow(parent_mat)


    # iterate through each step back we select the successive parent indices
    for (j in start_col:(start_col - steps_back + 1)) {
        ancestor <- parent_mat[ancestor, j]
    }
    ancestor
}



#' Get Original Ancestor Matrix of particles
#'
#' Gets a matrix of the original ancestors (ie first splits) of the particles
#' at each step.
#'
#' @param parent_mat Ancestor matrix where entry [i,j] equals the index of the
#' parent of particle i after step j
#'
#' @returns indices of originals ancestors for particles at every iteration. So
#' entry [s,j] is the original ancestor of particle j after step s
#' @noRd
get_original_ancestors_mat <- function(parent_mat){

    #if the matrix has one column then its just itself
    if(ncol(parent_mat) == 1){
        return(parent_mat)
    }

    # get the original ancestors at every step from the parent matrix
    original_ancestor_mat <- sapply(
        2:ncol(parent_mat),
        function(col_num) get_k_step_ancestors(parent_mat, steps_back = col_num-1, start_col = col_num)
    )

    # add the first column where every particles ancestor is iteslf
    cbind(
        1:nrow(parent_mat),
        original_ancestor_mat
    )

}<|MERGE_RESOLUTION|>--- conflicted
+++ resolved
@@ -90,20 +90,14 @@
 
     prec_pop <- attr(object, "prec_pop")
     if (is.null(prec_pop)) {
-<<<<<<< HEAD
         cli_warn(c("Precinct population missing; plan diversity estimates may be misleading.",
                    ">" = 'Run `attr({name}, "prec_pop") <- <map object>$<pop column>` to fix.'))
-=======
-        cli::cli_warn(c("Precinct population missing; plan diversity estimates may be misleading.",
-            ">" = 'Run `attr({name}, "prec_pop") <- <map object>$<pop column>` to fix.'))
->>>>>>> 5f034a96
         prec_pop <- rep(1, nrow(plans_m))
     }
     est_div <- plans_diversity(object, total_pop = prec_pop, n_max = vi_max)
     div_rg <- format(quantile(est_div, c(0.1, 0.9)), digits = 2)
     div_bad <- (mean(est_div) <= 0.35) || (mean(est_div <= 0.25) > 0.1)
 
-<<<<<<< HEAD
     summary_supported_algs <- c(SMC_ALG_TYPE, MS_SMC_ALG_TYPE, MCMC_ALG_TYPE, "flip")
 
     # ignore if not a supported algorithm
@@ -160,49 +154,6 @@
             if(!identical(all_forward_kernel_params[[1]], all_forward_kernel_params[[i]])){
                 cli_abort("{.fn summary} is not supported for plans sampled using different splitting parameters")
                 return(invisible(1))
-=======
-    if (algo == "smc") {
-        cli::cli_text("{.strong SMC:} {fmt_comma(n_samp)} sampled plans of {n_distr}
-                 districts on {fmt_comma(nrow(plans_m))} units")
-        cli::cli_text("{.arg adapt_k_thresh}={format(all_diagn[[1]]$adapt_k_thresh, digits=3)} \u2022
-                 {.arg seq_alpha}={format(all_diagn[[1]]$seq_alpha, digits=2)}")
-        cli::cli_text("{.arg pop_temper}={format(all_diagn[[1]]$pop_temper, digits=3)}")
-        cat("\n")
-
-        cli::cli_text("Plan diversity 80% range: {div_rg[1]} to {div_rg[2]}")
-        if (div_bad) cli::cli_alert_danger("{.strong WARNING:} Low plan diversity")
-        cat("\n")
-
-        cols <- names(object)
-        addl_cols <- setdiff(cols, c("chain", "draw", "district", "total_pop"))
-        warn_converge <- FALSE
-        if ("chain" %in% cols && length(addl_cols) > 0) {
-            idx <- seq_len(n_samp)
-            if ("district" %in% cols) idx <- as.integer(district) + (idx - 1)*n_distr
-
-            const_cols <- vapply(addl_cols, function(col) {
-                x <- object[[col]][idx]
-                all(is.na(x)) || all(x == x[1]) ||
-                    any(tapply(x, object[['chain']][idx], FUN = function(z) length(unique(z))) == 1)
-            }, numeric(1))
-            addl_cols <- addl_cols[!const_cols]
-
-            rhats <- vapply(addl_cols, function(col) {
-                x <- object[[col]][idx]
-                na_omit <- !is.na(x)
-                diag_rhat(x[na_omit], object$chain[idx][na_omit])
-            }, numeric(1))
-            names(rhats) <- addl_cols
-            cat("R-hat values for summary statistics:\n")
-            rhats_p <- vapply(rhats, function(x){
-                ifelse(x < 1.05, sprintf('%.3f', x), paste0('\U274C', round(x, 3)))
-            }, FUN.VALUE = character(1))
-            print(noquote(rhats_p))
-
-            if (any(na.omit(rhats) >= 1.05)) {
-                warn_converge <- TRUE
-                cli::cli_alert_danger("{.strong WARNING:} SMC runs have not converged.")
->>>>>>> 5f034a96
             }
         }
         forward_kernel_params <- all_forward_kernel_params[[1]]
@@ -357,13 +308,8 @@
             warn_bottlenecks <- smc_summary_result_list$warn_bottlenecks
 
             if (i == 1 || isTRUE(all_runs)) {
-<<<<<<< HEAD
                 cli_text("Sampling diagnostics for SMC run {i} of {n_runs} ({fmt_comma(n_samp)} samples)")
                 print(smc_tbl_print, digits = 2)
-=======
-                cli::cli_text("Sampling diagnostics for SMC run {i} of {n_runs} ({fmt_comma(n_samp)} samples)")
-                print(tbl_print, digits = 2)
->>>>>>> 5f034a96
                 cat("\n")
             }
 
@@ -422,71 +368,14 @@
             code <- str_glue("plot(<map object>, rowMeans(as.matrix({name}) == <bottleneck iteration>))")
             cli::cat_line("    ", cli::code_highlight(code, "Material"))
         }
-<<<<<<< HEAD
     }else if (algo %in% c("mergesplit", 'flip')) {
-=======
-    } else if (algo %in% c("mergesplit", 'flip')) {
-
-        if (algo == 'mergesplit') {
-            cli::cli_text("{.strong Merge-Split MCMC:} {fmt_comma(n_samp)} sampled plans of {n_distr}
-                 districts on {fmt_comma(nrow(plans_m))} units")
-        } else {
-            cli::cli_text("{.strong Flip MCMC:} {fmt_comma(n_samp)} sampled plans of {n_distr}
-                 districts on {fmt_comma(nrow(plans_m))} units")
-        }
-
->>>>>>> 5f034a96
 
         accept_rate <- sprintf("%0.1f%%", 100*attr(object, "mh_acceptance"))
         cli::cli_text("Chain acceptance rate{?s}: {accept_rate}")
 
-<<<<<<< HEAD
         if(rhats_computed){
             out <- rhats_df
         }else{
-=======
-        cli::cli_text("Plan diversity 80% range: {div_rg[1]} to {div_rg[2]}")
-        if (div_bad) cli::cli_alert_danger("{.strong WARNING:} Low plan diversity")
-        cat("\n")
-
-        cols <- names(object)
-        addl_cols <- setdiff(cols, c("chain", "draw", "district", "total_pop", "mcmc_accept"))
-        warn_converge <- FALSE
-        if (length(addl_cols) > 0 && "chain" %in% cols) {
-            idx <- seq_len(n_samp)
-            if ("district" %in% cols) {
-                idx <- 1 + (idx - 1)*n_distr
-            }
-            chain <- object$chain
-
-            const_cols <- vapply(addl_cols, function(col) {
-                x <- object[[col]][idx]
-                all(is.na(x)) || all(x == x[1]) ||
-                    any(tapply(x, object[['chain']][idx], FUN = function(z) length(unique(z))) == 1)
-            }, logical(1))
-            addl_cols <- addl_cols[!const_cols]
-
-            rhats <- vapply(addl_cols, function(col) {
-                x <- object[[col]][idx]
-                na_omit <- !is.na(x)
-                diag_rhat(x[na_omit], chain[idx][na_omit], split = TRUE)
-            }, numeric(1))
-            names(rhats) <- addl_cols
-            cat("R-hat values for summary statistics:\n")
-            rhats_p <- vapply(rhats, function(x){
-                ifelse(x < 1.05, sprintf('%.3f', x), paste0('\U274C', round(x, 3)))
-            }, FUN.VALUE = character(1))
-            print(noquote(rhats_p))
-
-            out <- tibble(stat = addl_cols, rhat = rhats)
-
-            if (any(rhats >= 1.05)) {
-                warn_converge <- TRUE
-                cli::cli_alert_danger("{.strong WARNING:} Chains have not converged.")
-            }
-            cat("\n")
-        } else {
->>>>>>> 5f034a96
             out <- tibble(accept_rate = attr(object, "mh_acceptance"),
                           div_q10 = div_rg[1],
                           div_q90 = div_rg[2])
