--- conflicted
+++ resolved
@@ -26,14 +26,9 @@
     if ("numeric" %in% class(counties) || "integer" %in% class(counties)) {
         counties <- as.character(counties)
     }
-<<<<<<< HEAD
 
-    sorted <- sort(unique(group))
-    groups <- match(group, sorted)
-=======
     sorted <- sort(unique(counties))
     groups <- match(counties, sorted)
->>>>>>> 6d5a5a71
 
     component <- data.frame(counties = counties, comp = contiguity(adj, groups)) %>%
         group_by(counties) %>%
