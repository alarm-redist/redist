##############################################
## Author: Christopher T Kenny
## Institution: Harvard University
## Date Created: 2020/06/20
## Date Modified: 2020/06/20
## Purpose: R function to make map plot
##############################################

#' Creates a map with optional graph overlay
#'
#' @param shp  A SpatialPolygonsDataFrame or sf object. Required.
#' @param adjacency A zero-indexed adjacency list. Created with redist.adjacency
#' if not supplied. Default is NULL.
#' @param district_membership A numeric vector with one row for each precinct in shp.
#' Used to color the districts. Default is \code{NULL}.  Optional.
#' @param centroids A logical indicating if centroids should be plotted. Default is \code{TRUE}.
#' @param edges A logical indicating if edges should connect adjacent centroids. Default is \code{TRUE}.
#' @param drop A logical indicating if edges that cross districts should be dropped. Default is \code{FALSE}.
#' @param title A string title of plot. Defaults to empty string. Optional.
#'
#' @return ggplot map
<<<<<<< HEAD
#'
#' @importFrom ggplot2 ggplot geom_sf theme_minimal theme labs aes
#' @importFrom dplyr filter .data
#' @importFrom sf st_centroid st_coordinates st_as_sf
#'
=======
#' 
#' @importFrom ggplot2 ggplot geom_sf theme_minimal theme labs aes
#' @importFrom dplyr filter .data
#' @importFrom sf st_centroid st_coordinates st_as_sf st_linestring st_sfc
#' 
>>>>>>> 3cafd5cf
#' @examples
#' \dontrun{
#' library(redist)
#' data("fl25")
#' data("algdat.p10")
#' cds <- algdat.p10$cdmat[,100]
#' redist.map(shp = fl25, district_membership = cds)
#' }
#'
#' @export
redist.map <- function(shp = NULL, adjacency = NULL, district_membership = NULL, centroids = TRUE,
                       edges = TRUE, drop = FALSE, title = ""){

  # Check inputs
  if(is.null(shp)){
    stop('Please provide an argument to "shp".')
  }

  if('SpatialPolygonsDataFrame' %in% class(shp)){
    shp <- shp %>%  st_as_sf()
  } else if(!('sf' %in% class(shp))){
    stop('Please provide "shp" as a SpatialPolygonsDataFrame or sf object.')
  }

  if(!is.null(district_membership)){
    if(!any(class(district_membership) %in% c('numeric', 'integer', 'character'))){
      stop('Please provide "district_membership" as a vector.')
    }
    if(nrow(shp) != length(district_membership)){
      stop('Arguments "district_membership" and "shp" do not have same number of precincts.')
    }

  }



  if(!edges & drop){
    warning('edges FALSE while drop TRUE, assumed edges should be TRUE.')
    edges <- TRUE
  }

  if(drop & is.null(district_membership)){
    stop('drop is TRUE but no districts supplied')
  }

  # Extract Centers
  if(edges | centroids){
    suppressWarnings(centers <- st_centroid(shp))
    st_crs(centers) <- st_crs(shp)
  }

  # Extract Edges
  if(edges){
    if(!is.null(adjacency)){
      nb <- lapply(adjacency, function(x){x+1L})
    } else{
      adjacency <- redist.adjacency(shp)
      nb <- lapply(adjacency, function(x){x+1L})
<<<<<<< HEAD
      class(nb) <- 'nb'
    }

    #nb <- spdep::nb2lines(nb, coords = sf::st_coordinates(centers))
    #suppressWarnings(nb <- sf::st_as_sf(nb))
    #st_crs(nb) <- st_crs(shp)
=======
    }
    
    edgedf <- tibble(start = rep(1:length(nb), lengths(nb)), finish = unlist(nb))
    edgedf <- edgedf %>% rowwise() %>% mutate(i = min(start, finish), j = max(start, finish)) %>% select(i,j)
    edgedf <- edgedf[!duplicated(edgedf),]
    
    edgedf <- edgedf %>% rowwise() %>% 
      mutate(geometry = st_sfc(st_linestring(matrix(c(as.numeric(centers$geometry[[i]]), as.numeric(centers$geometry[[j]])), nrow = 2, byrow = TRUE ))))

    suppressWarnings(nb <- sf::st_as_sf(edgedf))
    st_crs(nb) <- st_crs(shp)
>>>>>>> 3cafd5cf
  }

  # Drop Edges that cross District Boundaries
  if(drop&!is.null(district_membership)){
    nb <- nb %>%
      filter(district_membership[i] == district_membership[j])
  }

  # Create Plot
  if(!is.null(district_membership)){
    district_membership <- as.character(district_membership)
    plot <- shp %>% ggplot() +
      geom_sf(aes(fill = district_membership)) +
      theme_minimal()     +
      labs(fill = 'District Membership', x = 'Longitude', y = 'Latitude', title = title) +
      theme(legend.position = "bottom")
  } else {
    plot <- shp %>% ggplot() +
      geom_sf() +
      theme_minimal() +
      labs(x = 'Longitude', y = 'Latitude', title = title)
  }

  if(centroids){
    plot <- plot +
      geom_sf(data = centers)
  }

  if(edges){
    plot <- plot +
      geom_sf(data = nb)
  }

  # return plot
  return(plot)
}


#' Creates a Choropleth
#'
#' @details Creates a basic choropleth for a provided shp with value. Recommended to
#' normalize data to avoid absolute values, in most use cases.
#'
#' @param shp  A SpatialPolygonsDataFrame or sf object. Required.
#' @param fill A numeric/integer vector with values to color the plot with. Optional.
#' @param fill_label A string title of plot. Defaults to empty string. Optional.
#' @param title A string title of plot. Defaults to empty string. Optional.
#' @param limit_colors A length two string vector with two colors, either hex or ggplot color names.
#' @param grad Number of colors to make a gradient with. Accepts values of 1 or 2.
#' @param lwd Line width. Defaults to 0
#'
#' @return ggplot map
#'
#' @importFrom ggplot2 ggplot geom_sf theme_minimal theme labs aes scale_fill_gradient2
#' @importFrom ggplot2 theme_void scale_fill_gradient
#' @importFrom dplyr filter .data
#'
#' @examples
#' \dontrun{
#' data("fl25")
#' redist.choropleth(shp = fl25, fill = fl25$BlackPop/fl25$TotPop)
#' DVS <- fl25$obama/(fl25$mccain+fl25$obama)
#' redist.choropleth(shp = fl25, fill = DVS, limit_colors = c('red', 'blue'))
#' }
#'
#' @export
redist.choropleth <- function(shp, fill = NULL, fill_label = "", title = "",
                              limit_colors = NULL, grad = 1, lwd = 0){

  # Check inputs
  if(missing(shp)){
    stop('Please provide an argument to "shp".')
  }
  if('SpatialPolygonsDataFrame' %in% class(shp)){
    shp <- shp %>%  st_as_sf()
  } else if(!('sf' %in% class(shp))){
    stop('Please provide "shp" as a SpatialPolygonsDataFrame or sf object.')
  }
  if(!is.null(fill)){
    if(nrow(shp) != length(fill)){
      stop('Arguments "fill" and "shp" do not have same number of precincts.')
    }
  }

  plot <- shp %>% ggplot(aes(fill = fill)) +
    geom_sf(lwd = 0, color = NA) +
    theme_void() +
    labs(fill = fill_label, x = 'Longitude', y = 'Latitude', title = title) +
    theme(legend.position = "bottom")

  if(!is.null(fill)){
    l1 <- min(fill)
    l2 <- max(fill)
    mp <- mean(fill)

    if(l1 >= 0 & l2 <= 1){
      l1 <- 0
      l2 <- 1
      mp <- 0.5
    }

    if(is.null(limit_colors)){
      limit_colors <- c('#ffffff', '#08306b')
    }

    if(grad == 1){
      plot <- plot +
        scale_fill_gradient(low = limit_colors[1], high = limit_colors[2],
                            limits = c(l1,l2))
    } else if(grad == 2){
      plot <- plot +
        scale_fill_gradient2(low = limit_colors[1], high = limit_colors[3],
                             midpoint = mp, mid = limit_colors[2], limits = c(l1,l2))
    }

  }

  return(plot)
}

globalVariables(c('start', 'finish'))<|MERGE_RESOLUTION|>--- conflicted
+++ resolved
@@ -19,19 +19,11 @@
 #' @param title A string title of plot. Defaults to empty string. Optional.
 #'
 #' @return ggplot map
-<<<<<<< HEAD
-#'
-#' @importFrom ggplot2 ggplot geom_sf theme_minimal theme labs aes
-#' @importFrom dplyr filter .data
-#' @importFrom sf st_centroid st_coordinates st_as_sf
-#'
-=======
-#' 
+#'
 #' @importFrom ggplot2 ggplot geom_sf theme_minimal theme labs aes
 #' @importFrom dplyr filter .data
 #' @importFrom sf st_centroid st_coordinates st_as_sf st_linestring st_sfc
-#' 
->>>>>>> 3cafd5cf
+#'
 #' @examples
 #' \dontrun{
 #' library(redist)
@@ -90,26 +82,17 @@
     } else{
       adjacency <- redist.adjacency(shp)
       nb <- lapply(adjacency, function(x){x+1L})
-<<<<<<< HEAD
-      class(nb) <- 'nb'
-    }
-
-    #nb <- spdep::nb2lines(nb, coords = sf::st_coordinates(centers))
-    #suppressWarnings(nb <- sf::st_as_sf(nb))
-    #st_crs(nb) <- st_crs(shp)
-=======
-    }
-    
+    }
+
     edgedf <- tibble(start = rep(1:length(nb), lengths(nb)), finish = unlist(nb))
     edgedf <- edgedf %>% rowwise() %>% mutate(i = min(start, finish), j = max(start, finish)) %>% select(i,j)
     edgedf <- edgedf[!duplicated(edgedf),]
-    
-    edgedf <- edgedf %>% rowwise() %>% 
+
+    edgedf <- edgedf %>% rowwise() %>%
       mutate(geometry = st_sfc(st_linestring(matrix(c(as.numeric(centers$geometry[[i]]), as.numeric(centers$geometry[[j]])), nrow = 2, byrow = TRUE ))))
 
     suppressWarnings(nb <- sf::st_as_sf(edgedf))
     st_crs(nb) <- st_crs(shp)
->>>>>>> 3cafd5cf
   }
 
   # Drop Edges that cross District Boundaries
