--- conflicted
+++ resolved
@@ -201,8 +201,8 @@
 #'
 #' @concept plot
 #' @export
-redist.plot.map <- function(shp, adj, plan = NULL, fill = NULL, fill_label = '', boundaries = TRUE, title = '') {
-
+redist.plot.map <- function(shp, adj, plan = NULL, fill = NULL,
+                            fill_label = '', boundaries = TRUE, title = '') {
   # Check inputs
   if (missing(shp)) {
     stop('Please provide an argument to "shp".')
@@ -230,23 +230,31 @@
     if (inherits(shp, 'redist_map') & is.null(fill)) {
       plan <- as.factor(plan)
       adj <- get_adj(shp)
-      plan <- as.factor(color_graph(adj, as.integer(plan)))
+      ndists = length(unique(plan))
+      if (ndists > 6)
+          plan <- as.factor(color_graph(adj, as.integer(plan)))
 
 
       plot <- ggplot(shp) +
         geom_sf(aes(fill = plan), size = 0.3 * boundaries, color = '#444444') +
         theme_void() +
-        labs(fill = 'District Membership', title = title) +
+        labs(fill = 'District', title = title) +
         theme(legend.position = 'bottom')
 
 
       PAL <- c('#6D9537', '#364B7F', '#DCAD35', '#9A9BB9', '#2A4E45', '#7F4E28')
-      plot <- plot + ggplot2::guides(fill = FALSE) +
-        ggplot2::scale_fill_manual(values = PAL)
+      if (ndists > 6) {
+          plot <- plot + ggplot2::guides(fill = FALSE) +
+            ggplot2::scale_fill_manual(values = PAL)
+      } else {
+          plot <- plot + ggplot2::scale_fill_manual(values = PAL)
+      }
     } else if(inherits(shp, 'redist_map')) {
       plan <- as.factor(plan)
       adj <- get_adj(shp)
-      plan <- as.factor(color_graph(adj, as.integer(plan)))
+      ndists = length(unique(plan))
+      if (ndists > 6)
+          plan <- as.factor(color_graph(adj, as.integer(plan)))
 
       if(max(fill, na.rm = TRUE) > 1){
         fill <- fill/max(fill)
@@ -288,14 +296,32 @@
       }
 
     }
-  } else if(!is.null(fill)){ # no plan but fill
-    plot <- plot <- ggplot(shp) +
+  } else if (!is.null(fill)) { # no plan but fill
+    recolor <- FALSE
+    if (inherits(shp, "redist_map") && (is.character(fill) || is.factor(fill))) {
+      adj <- get_adj(shp)
+      nlevels <- length(unique(fill))
+      fill <- as.factor(fill)
+      if (nlevels > 6) {
+        recolor <- TRUE
+        fill <- as.factor(color_graph(adj, as.integer(fill)))
+      }
+    }
+
+    plot <- ggplot(shp) +
       geom_sf(aes(fill = fill), size = 0.3 * boundaries, color = '#444444') +
       theme_void() +
       labs(fill = fill_label, title = title) +
       theme(legend.position = 'bottom')
 
-    if(min(fill, na.rm = TRUE) >= 0 & max(fill, na.rm = TRUE) <= 1){
+    if (recolor) {
+      PAL <- c('#6D9537', '#364B7F', '#DCAD35', '#9A9BB9', '#2A4E45', '#7F4E28')
+      plot <- plot + ggplot2::guides(fill = FALSE) +
+        ggplot2::scale_fill_manual(values = PAL)
+    }
+
+    if(is.numeric(fill) && min(fill, na.rm = TRUE) >= 0 &&
+           max(fill, na.rm = TRUE) <= 1){
       plot <- plot + scale_fill_gradient(low = '#ffffff', high = '#08306b',
                           limits = c(0, 1))
     }
@@ -320,8 +346,8 @@
 #' Used to remove edges that cross boundaries. Default is \code{NULL}.  Optional.
 #' @param centroids A logical indicating if centroids should be plotted. Default is \code{TRUE}.
 #' @param drop A logical indicating if edges that cross districts should be dropped. Default is \code{FALSE}.
-#' @param plot_shp A logical indicating if the shp should be plotted under the graph. 
-#' Default is \code{TRUE}.
+#' @param plot_shp A logical indicating if the shp should be plotted under the
+#'   graph. Default is \code{TRUE}.
 #' @param title A string title of plot. Defaults to empty string. Optional.
 #'
 #' @return ggplot map
@@ -340,7 +366,7 @@
 #' @concept plot
 #' @export
 redist.plot.adj <- function(shp = NULL, adj = NULL, plan = NULL, centroids = TRUE,
-                       drop = FALSE, plot_shp = TRUE, title = '') {
+                       drop = FALSE, plot_shp=TRUE, title = '') {
 
   # Check inputs
   if (is.null(shp)) {
@@ -421,10 +447,24 @@
   }
 
   # Create Plot
-<<<<<<< HEAD
-  plot <- ggplot(nb) +
-    geom_sf() +
-    theme_void()
+  if (plot_shp) {
+      if(!is.null(plan)){
+          plot <- ggplot(shp) +
+              geom_sf(aes(fill = as.character(plan)), size=0.1) +
+              theme_void() +
+              theme(legend.position = 'none') +
+              geom_sf(data = nb)
+      } else{
+          plot <- ggplot(shp) +
+              geom_sf(size=0.1) +
+              theme_void() +
+              geom_sf(data = nb)
+      }
+  } else {
+      plot <- ggplot(nb) +
+          geom_sf() +
+          theme_void()
+  }
 
   if (centroids) {
     plot <- plot + geom_sf(data = centers)
@@ -496,549 +536,4 @@
   return(plot)
 }
 
-globalVariables(c('start', 'finish'))
-##############################################
-## Author: Christopher T Kenny
-## Institution: Harvard University
-## Date Created: 2020/06/20
-## Date Modified: 2020/06/20
-## Purpose: R function to make map plot
-##############################################
-
-#' Creates a map with optional graph overlay
-#'
-#' @param shp  A SpatialPolygonsDataFrame or sf object. Required.
-#' @param adj A zero-indexed adjacency list. Created with redist.adjacency
-#' if not supplied. Default is NULL.
-#' @param plan A numeric vector with one entry for each precinct in shp.
-#' Used to color the districts. Default is \code{NULL}.  Optional.
-#' @param centroids A logical indicating if centroids should be plotted. Default is \code{TRUE}.
-#' @param edges A logical indicating if edges should connect adjacent centroids. Default is \code{TRUE}.
-#' @param boundaries A logical indicating if precinct boundaries should be plotted.
-#' @param drop A logical indicating if edges that cross districts should be dropped. Default is \code{FALSE}.
-#' @param title A string title of plot. Defaults to empty string. Optional.
-#' @param adjacency Deprecated, use adj. A zero-indexed adjacency list. Created with redist.adjacency
-#' if not supplied. Default is NULL.
-#' @param district_membership Deprecated, use plan. A numeric vector with one row for each precinct in shp.
-#' Used to color the districts. Default is \code{NULL}.  Optional.
-#'
-#' @return ggplot map
-#'
-#' @importFrom ggplot2 ggplot geom_sf theme_minimal theme labs aes theme_void
-#' @importFrom dplyr filter .data
-#' @importFrom sf st_centroid st_coordinates st_as_sf st_linestring st_sfc
-#'
-#'
-#' @concept plot
-#' @export
-redist.map <- function(shp = NULL, adj = NULL, plan = NULL, centroids = TRUE,
-                       edges = TRUE, boundaries = TRUE, drop = FALSE,
-                       title = '', adjacency, district_membership) {
-  .Deprecated(msg = 'Please use redist.plot.map or redist.plot.adj.')
-  if (!missing(adjacency)) {
-    .Deprecated(new = 'adj', old = 'adjacency')
-    adj <- adjacency
-  }
-  if (!missing(district_membership)) {
-    .Deprecated(new = 'plan', old = 'district_membership')
-    plan <- district_membership
-  }
-
-  # Check inputs
-  if (is.null(shp)) {
-    stop('Please provide an argument to "shp".')
-  }
-
-  if ('SpatialPolygonsDataFrame' %in% class(shp)) {
-    shp <- shp %>% st_as_sf()
-  } else if (!('sf' %in% class(shp))) {
-    stop('Please provide "shp" as a SpatialPolygonsDataFrame or sf object.')
-  }
-
-  if (!is.null(plan)) {
-    if (!any(class(plan) %in% c('numeric', 'integer', 'character'))) {
-      stop('Please provide "plan" as a vector.')
-    }
-    if (nrow(shp) != length(plan)) {
-      stop('Arguments "plan" and "shp" do not have same number of precincts.')
-    }
-  }
-
-  if (!edges & drop) {
-    warning('edges FALSE while drop TRUE, assumed edges should be TRUE.')
-    edges <- TRUE
-  }
-
-  if (drop & is.null(plan)) {
-    stop('drop is TRUE but no districts supplied')
-  }
-
-  # Extract Centers
-  if (edges | centroids) {
-    suppressWarnings(centers <- st_centroid(shp))
-    st_crs(centers) <- st_crs(shp)
-  }
-
-  # Extract Edges
-  if (edges) {
-    if (!is.null(adj)) {
-      nb <- lapply(adj, function(x) {
-        x + 1L
-      })
-    } else {
-      adj <- redist.adjacency(shp)
-      nb <- lapply(adj, function(x) {
-        x + 1L
-      })
-    }
-
-    edgedf <- tibble(
-      start = rep(1:length(nb), lengths(nb)),
-      finish = unlist(nb)
-    )
-    edgedf <- edgedf %>%
-      rowwise() %>%
-      mutate(i = min(start, finish), j = max(start, finish)) %>%
-      select(i, j)
-    edgedf <- edgedf[!duplicated(edgedf), ]
-
-    edgedf <- edgedf %>%
-      rowwise() %>%
-      mutate(geometry = st_sfc(st_linestring(matrix(
-        c(
-          as.numeric(centers$geometry[[i]]),
-          as.numeric(centers$geometry[[j]])
-        ),
-        nrow = 2,
-        byrow = TRUE
-      ))))
-
-    suppressWarnings(nb <- sf::st_as_sf(edgedf))
-    st_crs(nb) <- st_crs(shp)
-  }
-
-
-  # Drop Edges that cross District Boundaries
-  if (drop & !is.null(plan)) {
-    nb <- nb %>%
-      filter(plan[i] == plan[j])
-  }
-
-  # Create Plot
-  if (!is.null(plan)) {
-    plan <- as.factor(plan)
-
-    if (!is.null(adj)) {
-      plan <- as.factor(color_graph(adj, as.integer(plan)))
-    }
-
-    plot <- ggplot(shp) +
-      geom_sf(aes(fill = plan),
-        size = 0.3 * boundaries,
-        color = '#444444'
-      ) +
-      theme_minimal() +
-      labs(
-        fill = 'District Membership', x = 'Longitude',
-        y = 'Latitude', title = title
-      ) +
-      theme(legend.position = 'bottom')
-
-    if (inherits(shp, 'redist_map')) {
-      PAL <- c('#6D9537', '#364B7F', '#DCAD35', '#9A9BB9', '#2A4E45', '#7F4E28')
-      plot <- plot + ggplot2::guides(fill = FALSE) +
-        ggplot2::scale_fill_manual(values = PAL)
-    }
-  } else {
-    plot <- ggplot(shp) +
-      geom_sf() +
-      theme_minimal() +
-      labs(x = 'Longitude', y = 'Latitude', title = title)
-  }
-
-=======
-  if(plot_shp){
-    if(!is.null(plan)){
-      plot <- ggplot(shp) +
-        geom_sf(aes(fill = as.character(plan))) +
-        theme_void() +
-        theme(legend.position = 'none') + 
-        geom_sf(data = nb)
-    } else{
-      plot <- ggplot(shp) +
-        geom_sf() +
-        theme_void() +
-        geom_sf(data = nb)
-    }
-  } else {
-    plot <- ggplot(nb) +
-      geom_sf() +
-      theme_void()
-  }
-  
-
-  
->>>>>>> ec4cbee9
-  if (centroids) {
-    plot <- plot + geom_sf(data = centers)
-  }
-
-  if (edges) {
-    plot <- plot + geom_sf(data = nb)
-  }
-
-  # return plot
-  return(plot)
-}
-
-
-#' Plot a Map
-#'
-#' Create a ggplot map. It fills by plan or argument fill. If both are supplied,
-#' plan is used as the color and fill as the alpha parameter.
-#'
-#' @param shp  A SpatialPolygonsDataFrame, sf object, or redist_map. Required.
-#' @param adj A zero-indexed adjacency list. Created with redist.adjacency
-#' if not supplied and needed for coloring. Default is NULL.
-#' @param plan A numeric vector with one entry for each precinct in shp.
-#' Used to color the districts. Default is \code{NULL}.  Optional.
-#' @param fill A numeric/integer vector with values to color the plot with. Optional.
-#' @param fill_label A string title of plot. Defaults to empty string.
-#' @param boundaries A logical indicating if precinct boundaries should be plotted.
-#' @param title A string title of plot. Defaults to empty string. Optional.
-#'
-#' @return ggplot map
-#'
-#' @importFrom ggplot2 ggplot geom_sf theme_minimal theme labs aes theme_void
-#' @importFrom dplyr filter .data
-#' @importFrom sf st_centroid st_coordinates st_as_sf st_linestring st_sfc
-#'
-#' @examples
-#' \dontrun{
-#' data(iowa)
-#' redist.plot.map(shp = iowa, plan = iowa$cd_2010)
-#'
-#' iowa %>% redist_map(existing_plan = cd_2010) %>% redist.plot.map(shp = ., plan = get_existing(.))
-#' }
-#'
-#' @concept plot
-#' @export
-redist.plot.map <- function(shp, adj, plan = NULL, fill = NULL,
-                            fill_label = '', boundaries = TRUE, title = '') {
-  # Check inputs
-  if (missing(shp)) {
-    stop('Please provide an argument to "shp".')
-  }
-
-  if ('SpatialPolygonsDataFrame' %in% class(shp)) {
-    shp <- shp %>% st_as_sf()
-  } else if (!('sf' %in% class(shp))) {
-    stop('Please provide "shp" as a SpatialPolygonsDataFrame or sf object.')
-  }
-
-  plan <- eval_tidy(enquo(plan), shp)
-  if (!is.null(plan)) {
-    if (!any(class(plan) %in% c('numeric', 'integer', 'character'))) {
-      stop('Please provide "plan" as a vector.')
-    }
-    if (nrow(shp) != length(plan)) {
-      stop('Arguments "plan" and "shp" do not have same number of precincts.')
-    }
-  }
-  fill <- eval_tidy(enquo(fill), shp)
-
-  # Create Plot
-  if (!is.null(plan)) {
-    if (inherits(shp, 'redist_map') & is.null(fill)) {
-      plan <- as.factor(plan)
-      adj <- get_adj(shp)
-      ndists = length(unique(plan))
-      if (ndists > 6)
-          plan <- as.factor(color_graph(adj, as.integer(plan)))
-
-
-      plot <- ggplot(shp) +
-        geom_sf(aes(fill = plan), size = 0.3 * boundaries, color = '#444444') +
-        theme_void() +
-        labs(fill = 'District Membership', title = title) +
-        theme(legend.position = 'bottom')
-
-
-      PAL <- c('#6D9537', '#364B7F', '#DCAD35', '#9A9BB9', '#2A4E45', '#7F4E28')
-      if (ndists > 6) {
-          plot <- plot + ggplot2::guides(fill = FALSE) +
-            ggplot2::scale_fill_manual(values = PAL)
-      } else {
-          plot <- plot + ggplot2::scale_fill_manual(values = PAL)
-      }
-    } else if(inherits(shp, 'redist_map')) {
-      plan <- as.factor(plan)
-      adj <- get_adj(shp)
-      ndists = length(unique(plan))
-      if (ndists > 6)
-          plan <- as.factor(color_graph(adj, as.integer(plan)))
-
-      if(max(fill, na.rm = TRUE) > 1){
-        fill <- fill/max(fill)
-      }
-
-      plot <- ggplot(shp) +
-        geom_sf(aes(fill = plan, alpha = fill), size = 0.3 * boundaries, color = '#444444') +
-        theme_void() +
-        labs(alpha = fill_label, title = title) +
-        theme(legend.position = 'bottom')
-
-
-      PAL <- c('#6D9537', '#364B7F', '#DCAD35', '#9A9BB9', '#2A4E45', '#7F4E28')
-      plot <- plot + ggplot2::guides(fill = FALSE) +
-        ggplot2::scale_fill_manual(values = PAL)  +
-        ggplot2::scale_alpha_continuous(range = c(0,1))
-    } else {
-      if(is.null(fill)){ # plan but no fill
-        plot <- ggplot(shp) +
-          geom_sf(aes(fill = as.character(plan)), size = 0.3 * boundaries, color = '#444444') +
-          theme_void() +
-          labs(fill = 'District Membership', title = title) +
-          theme(legend.position = 'bottom')
-      } else { # plan and fill
-        if(max(fill, na.rm = TRUE) > 1){
-          fill <- fill/max(fill)
-        }
-
-        plot <- ggplot(shp) +
-          geom_sf(aes(fill = as.character(plan), alpha = fill), size = 0.3 * boundaries, color = '#444444') +
-          theme_void() +
-          labs(fill = 'District Membership', alpha = fill_label, title = title) +
-          theme(legend.position = 'bottom')
-
-        if (min(fill, na.rm = T) >= 0 & max(fill, na.rm = T) <= 1) {
-          plot <- plot + lims(alpha = c(0, 1))
-        }
-
-      }
-
-    }
-  } else if (!is.null(fill)) { # no plan but fill
-    recolor <- FALSE
-    if (inherits(shp, "redist_map") && (is.character(fill) || is.factor(fill))) {
-      adj <- get_adj(shp)
-      nlevels <- length(unique(fill))
-      fill <- as.factor(fill)
-      if (nlevels > 6) {
-        recolor <- TRUE
-        fill <- as.factor(color_graph(adj, as.integer(fill)))
-      }
-    }
-
-    plot <- ggplot(shp) +
-      geom_sf(aes(fill = fill), size = 0.3 * boundaries, color = '#444444') +
-      theme_void() +
-      labs(fill = fill_label, title = title) +
-      theme(legend.position = 'bottom')
-
-    if (recolor) {
-      PAL <- c('#6D9537', '#364B7F', '#DCAD35', '#9A9BB9', '#2A4E45', '#7F4E28')
-      plot <- plot + ggplot2::guides(fill = FALSE) +
-        ggplot2::scale_fill_manual(values = PAL)
-    }
-
-    if(is.numeric(fill) && min(fill, na.rm = TRUE) >= 0 &&
-           max(fill, na.rm = TRUE) <= 1){
-      plot <- plot + scale_fill_gradient(low = '#ffffff', high = '#08306b',
-                          limits = c(0, 1))
-    }
-
-  } else   {
-    plot <- ggplot(shp) +
-      geom_sf() +
-      theme_void() +
-      labs(title = title)
-  }
-
-  # return plot
-  return(plot)
-}
-
-#' Creates a Graph Overlay
-#'
-#' @param shp  A SpatialPolygonsDataFrame or sf object. Required.
-#' @param adj A zero-indexed adjacency list. Created with redist.adjacency
-#' if not supplied. Default is NULL.
-#' @param plan A numeric vector with one entry for each precinct in shp.
-#' Used to remove edges that cross boundaries. Default is \code{NULL}.  Optional.
-#' @param centroids A logical indicating if centroids should be plotted. Default is \code{TRUE}.
-#' @param drop A logical indicating if edges that cross districts should be dropped. Default is \code{FALSE}.
-#' @param title A string title of plot. Defaults to empty string. Optional.
-#'
-#' @return ggplot map
-#'
-#' @importFrom ggplot2 ggplot geom_sf theme_minimal theme labs aes theme_void
-#' @importFrom dplyr filter .data
-#' @importFrom sf st_centroid st_coordinates st_as_sf st_linestring st_sfc
-#' @importFrom rlang eval_tidy enquo
-#'
-#' @examples
-#' \dontrun{
-#' data(iowa)
-#' redist.plot.adj(shp = iowa, plan = iowa$cd_2010)
-#' }
-#'
-#' @concept plot
-#' @export
-redist.plot.adj <- function(shp = NULL, adj = NULL, plan = NULL, centroids = TRUE,
-                       drop = FALSE, title = '') {
-
-  # Check inputs
-  if (is.null(shp)) {
-    stop('Please provide an argument to "shp".')
-  }
-
-  if ('SpatialPolygonsDataFrame' %in% class(shp)) {
-    shp <- shp %>% st_as_sf()
-  } else if (!('sf' %in% class(shp))) {
-    stop('Please provide "shp" as a SpatialPolygonsDataFrame or sf object.')
-  }
-
-  plan <- eval_tidy(enquo(plan), shp)
-  if (!is.null(plan)) {
-    if (!any(class(plan) %in% c('numeric', 'integer', 'character'))) {
-      stop('Please provide "plan" as a vector.')
-    }
-    if (nrow(shp) != length(plan)) {
-      stop('Arguments "plan" and "shp" do not have same number of precincts.')
-    }
-  }
-
-  if( inherits(shp, 'redist_map') ){
-    if(missing(adj)) {
-      adj <- get_adj(shp)
-    }
-  } else if (missing(adj)){
-    adj <- redist.adjacency(shp)
-  }
-
-
-  if (drop & is.null(plan)) {
-    stop('drop is TRUE but no plan supplied')
-  }
-
-  # Extract Centers
-    suppressWarnings(centers <- st_centroid(shp))
-    st_crs(centers) <- st_crs(shp)
-
-
-  # Extract Edges
-
-  nb <- lapply(adj, function(x) {
-    x + 1L
-  })
-
-
-  edgedf <- tibble(
-    start = rep(1:length(nb), lengths(nb)),
-    finish = unlist(nb)
-  )
-  edgedf <- edgedf %>%
-    rowwise() %>%
-    mutate(i = min(start, finish), j = max(start, finish)) %>%
-    select(i, j)
-  edgedf <- edgedf[!duplicated(edgedf), ]
-
-  edgedf <- edgedf %>%
-    rowwise() %>%
-    mutate(geometry = st_sfc(st_linestring(matrix(
-      c(
-        as.numeric(centers$geometry[[i]]),
-        as.numeric(centers$geometry[[j]])
-      ),
-      nrow = 2,
-      byrow = TRUE
-    ))))
-
-  suppressWarnings(nb <- sf::st_as_sf(edgedf))
-  st_crs(nb) <- st_crs(shp)
-
-
-
-  # Drop Edges that cross District Boundaries
-  if (drop) {
-    nb <- nb %>%
-      filter(plan[i] == plan[j])
-  }
-
-  # Create Plot
-  plot <- ggplot(nb) +
-    geom_sf() +
-    theme_void()
-
-  if (centroids) {
-    plot <- plot + geom_sf(data = centers)
-  }
-
-  # return plot
-  return(plot)
-}
-
-
-
-
-#' Creates a Choropleth
-#'
-#' @details Creates a basic choropleth for a provided shp with value. Recommended to
-#' normalize data to avoid absolute values, in most use cases.
-#'
-#' @param shp  A SpatialPolygonsDataFrame or sf object. Required.
-#' @param fill A numeric/integer vector with values to color the plot with. Optional.
-#' @param fill_label A string title of plot. Defaults to empty string. Optional.
-#' @param title A string title of plot. Defaults to empty string. Optional.
-#' @param grad Number of colors to make a gradient with. Accepts values of 1 or 2.
-#' @param lwd Line width. Defaults to 0
-#'
-#' @return ggplot map
-#'
-#' @importFrom ggplot2 ggplot geom_sf theme_minimal theme labs aes scale_fill_gradient2
-#' @importFrom ggplot2 theme_void scale_fill_gradient
-#' @importFrom dplyr filter .data
-#'
-#' @concept plot
-#' @export
-redist.choropleth <- function(shp, fill = NULL, fill_label = '', title = '',
-                              grad = 1, lwd = 0) {
-  .Deprecated(new = 'redist.plot.map')
-  # Check inputs
-  if (missing(shp)) {
-    stop('Please provide an argument to "shp".')
-  }
-  if ('SpatialPolygonsDataFrame' %in% class(shp)) {
-    shp <- shp %>% st_as_sf()
-  } else if (!('sf' %in% class(shp))) {
-    stop('Please provide "shp" as a SpatialPolygonsDataFrame or sf object.')
-  }
-
-  fill <- rlang::eval_tidy(rlang::enquo(fill), shp)
-  if (!is.null(fill) && !is.numeric(fill) && inherits(shp, 'redist_map')) {
-    fill <- as.factor(color_graph(get_adj(shp), as.integer(as.factor(fill))))
-  }
-
-  plot <- ggplot(shp, aes(fill = fill)) +
-    geom_sf(size = 0, color = NA) +
-    theme_void() +
-    labs(fill = fill_label, x = 'Longitude', y = 'Latitude', title = title) +
-    theme(legend.position = 'bottom')
-
-  if (!is.null(fill)) {
-    if (is.numeric(fill)) {
-      if (min(fill, na.rm = T) >= 0 & max(fill, na.rm = T) <= 1) {
-        plot <- plot + lims(fill = c(0, 1))
-      }
-    } else {
-      PAL <- c('#6D9537', '#364B7F', '#DCAD35', '#9A9BB9', '#2A4E45', '#7F4E28')
-      plot <- plot + ggplot2::scale_fill_manual(values = PAL) +
-        ggplot2::guides(fill = FALSE)
-    }
-  }
-
-  return(plot)
-}
-
 globalVariables(c('start', 'finish'))