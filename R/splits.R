--- conflicted
+++ resolved
@@ -1,20 +1,15 @@
 #' Count County Splits
 #' @param plans A numeric vector (if only one map) or matrix with one row
 #' for each precinct and one column for each map. Required.
-<<<<<<< HEAD
+#' @param counties A vector of county names or county ids.
 #' @param district_membership Deprecated, use plans. A numeric vector (if only one map) or matrix with one row
-=======
-#' @param counties A vector of county names or county ids.
-#' @param district_membership Deprecated, use plans. A numeric vector (if only one map) or matrix with one row 
->>>>>>> dcac766b
 #' for each precinct and one column for each map. Required.
 #'
 #' @return integer vector with one number for each map
 #'
 #' @concept analyze
 #' @export
-<<<<<<< HEAD
-redist.splits <- function(plans, district_membership, counties){
+redist.splits <- function(plans, counties, district_membership) {
     if (!missing(district_membership)) {
         .Deprecated(new = 'plans', old = 'district_membership')
         plans <- district_membership
@@ -41,27 +36,6 @@
         }
     } else{
         stop('Please provide "counties" as a character, numeric, or integer vector.')
-=======
-#' 
-redist.splits <- function(plans, counties, district_membership){
-   
-  if(!missing(district_membership)){
-    .Deprecated(new = 'plans', old = 'district_membership')
-    plans <- district_membership
-  }
-  
-  if(missing(plans)){
-    stop('Please provide an argument to plans.')
-  } 
-  if(missing(counties)){
-    stop('Please provide an argument to counties.')
-  }
-  if(class(counties) %in% c('character', 'numeric','integer')){
-    uc <- unique(sort(counties))
-    county_id <- rep(0, nrow(plans))
-    for(i in 1:nrow(plans)){
-      county_id[i] <- which(uc == counties[i])
->>>>>>> dcac766b
     }
 
 
