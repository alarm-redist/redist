--- conflicted
+++ resolved
@@ -18,52 +18,31 @@
 #' and "logSpanningTree" with adjacency provided.
 #' @param plans A numeric vector (if only one map) or matrix with one row
 #' for each precinct and one column for each map. Required.
-<<<<<<< HEAD
-#' @param district_membership Deprecated. Use plans. A numeric vector (if only one map) or matrix with one row
-#' for each precinct and one column for each map. Required.
 #' @param measure A vector with a string for each measure desired. "PolsbyPopper",
 #' "Schwartzberg", "LengthWidth", "ConvexHull", "Reock", "BoyceClark", "FryerHolden",
-=======
-#' @param measure A vector with a string for each measure desired. "PolsbyPopper", 
-#' "Schwartzberg", "LengthWidth", "ConvexHull", "Reock", "BoyceClark", "FryerHolden",  
->>>>>>> 959dd738
 #' "EdgesRemoved", and "logSpanningTree" are implemented. Defaults to "PolsbyPopper". Use "all" to
 #' return all implemented measures.
 #' @param total_pop A numeric vector with the population for every observation. Is
 #' only necessary when "FryerHolden" is used for measure. Defaults to NULL.
 #' @param adj A zero-indexed adjacency list. Only used for "EdgesRemoved" and "logSpanningTree".
 #' Created with \code{redist.adjacency} if not supplied and needed. Default is NULL.
-<<<<<<< HEAD
-#' @param adjacency Deprecated. Use adj. A zero-indexed adjacency list. Only used for "EdgesRemoved" and "logSpanningTree".
-#' Created with \code{redist.adjacency} if not supplied and needed. Default is NULL.
 #' @param nloop A numeric to specify loop number. Defaults to 1 if only one map provided
 #' and the column number if multiple maps given.
 #' @param ncores Number of cores to use for parallel computing. Default is 1.
 #' @param counties A numeric vector from 1:ncounties corresponding to counties. Required for "logSpanningTree".
+#' @param district_membership Deprecated. Use plans. A numeric vector (if only one map) or matrix with one row
+#' for each precinct and one column for each map. Required.
+#' @param population Deprecated. Use total_pop. A numeric vector with the population for every observation. Is
+#' only necessary when "FryerHolden" is used for measure. Defaults to NULL.
+#' @param adjacency Deprecated. Use adj. A zero-indexed adjacency list. Only used for "EdgesRemoved" and "logSpanningTree".
+#' Created with \code{redist.adjacency} if not supplied and needed. Default is NULL.
+#'
 #' @details This function computes specified compactness scores for a map.  If
 #' there is more than one shape specified for a single district, it combines
 #' them, if necessary, and computes one score for each district.
 #'
+#'
 #' Polsby-Popper is computed as \deqn{\frac{4*\pi*A(d)}{P(d)^2}} where A is the area
-=======
-#' @param nloop A numeric to specify loop number. Defaults to 1 if only one map provided 
-#' and the column number if multiple maps given.
-#' @param ncores Number of cores to use for parallel computing. Default is 1.
-#' @param counties A numeric vector from 1:ncounties corresponding to counties. Required for "logSpanningTree".
-#' @param district_membership Deprecated. Use plans. A numeric vector (if only one map) or matrix with one row 
-#' for each precinct and one column for each map. Required.
-#' @param population Deprecated. Use total_pop. A numeric vector with the population for every observation. Is
-#' only necessary when "FryerHolden" is used for measure. Defaults to NULL. 
-#' @param adjacency Deprecated. Use adj. A zero-indexed adjacency list. Only used for "EdgesRemoved" and "logSpanningTree".
-#' Created with \code{redist.adjacency} if not supplied and needed. Default is NULL.
-#' 
-#' @details This function computes specified compactness scores for a map.  If 
-#' there is more than one shape specified for a single district, it combines 
-#' them, if necessary, and computes one score for each district.
-#' 
-#' 
-#' Polsby-Popper is computed as \deqn{\frac{4*\pi*A(d)}{P(d)^2}} where A is the area 
->>>>>>> 959dd738
 #' function, the district is d, and P is the perimeter function.
 #'
 #' Schwartzberg is computed as \deqn{\frac{P(d)}{2*\pi*\sqrt{\frac{A(d)}{\pi}}}}
@@ -150,23 +129,13 @@
 #' }
 #'
 #' @export redist.compactness
-<<<<<<< HEAD
 redist.compactness <- function(shp = NULL,
                                plans,
-                               district_membership,
-                               measure = c("PolsbyPopper"),
-                               population, total_pop = NULL, adj = NULL, adjacency, nloop = 1,
-                               ncores = 1, counties = NULL){
-
-=======
-redist.compactness <- function(shp = NULL, 
-                               plans, 
                                measure = c("PolsbyPopper"),
                                total_pop = NULL, adj = NULL, nloop = 1,
                                ncores = 1, counties = NULL,
                                district_membership, population, adjacency){
-  
->>>>>>> 959dd738
+
   if(!missing(district_membership)){
     plans <- district_membership
     .Deprecated(new = 'plans', old = 'district_membership')
