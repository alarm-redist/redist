--- conflicted
+++ resolved
@@ -457,13 +457,8 @@
             queens <- ifelse(contiguitymap == "rooks", FALSE, TRUE)
 
             ## Convert shp object to adjacency list
-<<<<<<< HEAD
-            adjlist <- poly2nb(adjobj, queen = queens)
-
-=======
             adjlist <- redist.adjacency(st_as_sf(adjobj))
-            
->>>>>>> 044ea6f8
+
             ## Zero-index list
             for(i in 1:length(adjlist)){
                 adjlist[[i]] <- adjlist[[i]] - 1
