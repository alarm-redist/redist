map = alarmdata::alarm_50state_map("CT") |>
    set_pop_tol(0.05)

# pl1 = redist_mergesplit_parallel(map, 2200, warmup=200, chains=2)
# pl2 = redist_mergesplit(map, 2200, warmup=200)
perims = prep_perims(map)

pl_ms = redist_mergesplit_parallel(map, 25*2000+1000, warmup=1000, chains=4L,
                                   thin=25, init_plan="sample", adapt_k_thresh=1) |>
    mutate(polsby = comp_polsby(pl(), map, perim_df=perims, ncores=4),
           dem = group_frac(map, ndv, ndv + nrv)) |>
    subset_sampled() |>
    summarize(polsby = mean(polsby),
              e_dem = sum(dem > 0.5),
              .by=any_of(c("draw", "chain")))
summary(pl_ms)
redist.plot.trace(pl_ms, polsby)
redist.plot.trace(pl_ms, e_dem)
# redist.plot.plans(pl_ms, 4000, map)

<<<<<<< HEAD
pl_smc = redist_smc(map, 2000, num_threads_per_process=2, runs=2, pop_temper=0.007, adapt_k_thresh=1) |>
=======
pl_smc = redist_smc(map, 4000, ncores=2, runs=2, pop_temper=0.007, adapt_k_thresh=1) |>
>>>>>>> 06d261bc
    mutate(polsby = comp_polsby(pl(), map, perim_df=perims, ncores=4),
           dem = group_frac(map, ndv, ndv + nrv)) |>
    subset_sampled() |>
    summarize(polsby = mean(polsby),
              e_dem = sum(dem > 0.5),
              .by=c("draw", "chain"))
summary(pl_smc)
redist.plot.plans(pl_smc, 4000, map)

qqplot(pl_smc$polsby, pl_ms$polsby, cex=0.1); abline(a=0, b=1, col='red');
redist_ci(pl_smc, 4>=e_dem)
redist_ci(pl_ms, 4>=e_dem)
redist_ci(pl_smc, polsby)
redist_ci(pl_ms, polsby)

ks.test(pl_smc$polsby, pl_ms$polsby)
t.test(pl_smc$polsby, pl_ms$polsby)
t.test(pl_smc$polsby^2, pl_ms$polsby^2)
t.test(pl_smc$polsby^3, pl_ms$polsby^3)
t.test(with(pl_smc, (polsby - mean(polsby))^2), with(pl_ms, (polsby - mean(polsby))^2))
t.test(pl_smc$polsby < 0.18, pl_ms$polsby < 0.18)
t.test(pl_smc$polsby < 0.16, pl_ms$polsby < 0.16)
t.test(pl_smc$polsby > 0.23, pl_ms$polsby > 0.23)
t.test(pl_smc$polsby > 0.20 & pl_smc$polsby < 0.21,
       pl_ms$polsby > 0.20 & pl_ms$polsby < 0.21)

hist.default(pl_smc$polsby, breaks=seq(0.1, 0.6, 0.01), col="#70000070")
hist.default(rep(pl_ms$polsby, 1), breaks=seq(0.1, 0.6, 0.01), col="#00007070", add=TRUE)

hist.default(pl_smc$e_dem, breaks=0:10, col="#70000070")
hist.default(rep(pl_ms$e_dem, 1), breaks=0:10, col="#00007070", add=TRUE)<|MERGE_RESOLUTION|>--- conflicted
+++ resolved
@@ -5,8 +5,8 @@
 # pl2 = redist_mergesplit(map, 2200, warmup=200)
 perims = prep_perims(map)
 
-pl_ms = redist_mergesplit_parallel(map, 25*2000+1000, warmup=1000, chains=4L,
-                                   thin=25, init_plan="sample", adapt_k_thresh=1) |>
+pl_ms = redist_mergesplit(map, 25*2000+1000, warmup=1000, chains=4L,
+                                   thin=25, init_plan="sample", split_params = list(adapt_k_thresh = 1)) |>
     mutate(polsby = comp_polsby(pl(), map, perim_df=perims, ncores=4),
            dem = group_frac(map, ndv, ndv + nrv)) |>
     subset_sampled() |>
@@ -18,11 +18,9 @@
 redist.plot.trace(pl_ms, e_dem)
 # redist.plot.plans(pl_ms, 4000, map)
 
-<<<<<<< HEAD
-pl_smc = redist_smc(map, 2000, num_threads_per_process=2, runs=2, pop_temper=0.007, adapt_k_thresh=1) |>
-=======
-pl_smc = redist_smc(map, 4000, ncores=2, runs=2, pop_temper=0.007, adapt_k_thresh=1) |>
->>>>>>> 06d261bc
+pl_smc = redist_smc(
+       map, 4000, ncores=2, runs=2, pop_temper=0.007, 
+       split_params = list(adapt_k_thresh = 1)) |>
     mutate(polsby = comp_polsby(pl(), map, perim_df=perims, ncores=4),
            dem = group_frac(map, ndv, ndv + nrv)) |>
     subset_sampled() |>
