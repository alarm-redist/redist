Package: redist
<<<<<<< HEAD
Version: 3.1.6
Date: 2021-06-11
=======
Version: 3.1.7
Date: 2021-10-24
>>>>>>> 4d2297b8
Title: Simulation Methods for Legislative Redistricting
Authors@R: c(
    person("Christopher T.", "Kenny", email = "christopherkenny@fas.harvard.edu", role = c("aut", "cre")),
    person("Cory", "McCartan", email = "cmccartan@g.harvard.edu", role = "aut"),
    person("Ben", "Fifield", email = "benfifield@gmail.com", role = "aut"),
    person("Kosuke", "Imai", email = "imai@harvard.edu", role = "aut"),
    person("Jun", "Kawahara", email = "jkawahara@i.kyoto-u.ac.jp", role = "ctb"),
    person("Alexander", "Tarr", email = "atarr@princeton.edu", role = "ctb"),
    person("Michael", "Higgins", email = "mikehiggins@k-state.edu", role = "ctb"))
Maintainer: Christopher T. Kenny <christopherkenny@fas.harvard.edu>
Description: Enables researchers to sample redistricting plans from a pre-specified
    target distribution using Sequential Monte Carlo and Markov Chain Monte Carlo
    algorithms.  The package allows for the implementation of various constraints in
    the redistricting process such as geographic compactness and population parity
    requirements. Tools for analysis such as computation of various summary statistics
    and plotting functionality are also included. The package implements methods
    described in Fifield, Higgins, Imai and Tarr (2020) <doi:10.1080/10618600.2020.1739532>,
    Fifield, Imai, Kawahara, and Kenny (2020) <doi:10.1080/2330443X.2020.1791773>,
    and McCartan and Imai (2020) <arXiv:2008.06131>.
Depends:
    R (>= 3.5.0)
Imports:
    Rcpp (>= 0.11.0),
    rlang,
    vctrs,
    tidyselect,
    stringr,
    dplyr (>= 1.0.0),
    sf,
    doParallel,
    foreach,
    servr,
    sys,
    coda,
    ggplot2,
    patchwork,
    readr (>= 2.0.0),
    cli
Suggests:
    igraph,
    s2,
    lwgeom,
    withr,
    leaflet,
    leafgl,
    loo,
    Rmpi,
    knitr,
    rmarkdown,
    rmapshaper,
    scales,
    units,
    spdep,
    RSpectra,
    testthat (>= 3.0.0)
LinkingTo: Rcpp, RcppArmadillo
License: GPL (>= 2)
SystemRequirements: OpenMPI, gmp, libxml2, python
Packaged: 2015-06-03 18:32:00 UTC; benfifield
NeedsCompilation: yes
BugReports: https://github.com/alarm-redist/redist/issues
URL: https://alarm-redist.github.io/redist/
RoxygenNote: 7.1.2
VignetteBuilder: knitr
Encoding: UTF-8
Config/testthat/edition: 3<|MERGE_RESOLUTION|>--- conflicted
+++ resolved
@@ -1,11 +1,6 @@
 Package: redist
-<<<<<<< HEAD
-Version: 3.1.6
-Date: 2021-06-11
-=======
 Version: 3.1.7
 Date: 2021-10-24
->>>>>>> 4d2297b8
 Title: Simulation Methods for Legislative Redistricting
 Authors@R: c(
     person("Christopher T.", "Kenny", email = "christopherkenny@fas.harvard.edu", role = c("aut", "cre")),
@@ -63,7 +58,7 @@
     testthat (>= 3.0.0)
 LinkingTo: Rcpp, RcppArmadillo
 License: GPL (>= 2)
-SystemRequirements: OpenMPI, gmp, libxml2, python
+SystemRequirements: OpenMPI, gmp, libxml2, python, C++11
 Packaged: 2015-06-03 18:32:00 UTC; benfifield
 NeedsCompilation: yes
 BugReports: https://github.com/alarm-redist/redist/issues
