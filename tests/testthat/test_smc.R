skip_on_os("solaris")
skip_on_os("linux")

test_that("SMC runs without errors", {
    N <- 20
    res <- redist_smc(fl_map, N, silent = TRUE)

    expect_s3_class(res, "redist_plans")
})

test_that("County constraint works", {
    iowa_map <- redist_map(iowa, ndists = 4, pop_tol = 0.05)
    plans <- redist_smc(iowa_map, 50, counties = region, silent = TRUE)
    splits <- redistmetrics::splits_admin(plans, iowa_map, region)
    expect_true(all(splits <= 3L))
    expect_true(all(apply(get_plans_matrix(plans), 2,
        function(x) all(contiguity(iowa_map$adj, x) == 1))))

    region2 <- iowa$region
    region2[25] <- NA
    expect_error(redist_smc(iowa_map, 50, counties = region2, silent = TRUE),
        "missing values")
})

test_that("Single-precinct counties work", {
    bb <- sf::st_sfc(sf::st_polygon(list(rbind(c(0, 0), c(1, 0), c(1, 1), c(0, 0)))))
    grid <- sf::st_make_grid(bb, n = 4)
    tb <- sf::st_as_sf(grid) %>%
        rename(geometry = x) %>%
        mutate(pop = 1, counties = row_number())
    box_map <- redist_map(tb, ndists = 4, pop_tol = 0.25, total_pop = pop) %>%
        suppressWarnings() %>%
        suppressMessages()

    test <- redist_smc(box_map, 50, counties = counties, silent = TRUE)
    expect_s3_class(test, "redist_plans")
})

test_that("Not egregiously incorrect sampling accuracy (5-prec)", {
    skip_on_cran()
    set.seed(1935)

    g <- list(c(1L, 4L), c(0L, 2L, 4L), c(1L, 3L, 4L), c(2L, 4L), c(0L, 1L, 2L, 3L))
    g_pop <- c(2, 1, 1, 1, 1)
    map <- redist_map(pop = g_pop, ndists = 2, pop_tol = 0.5, adj = g)
    out <- redist_smc(map, 20e3, compactness = 0,
                      split_params = list(adapt_k_thresh = 0.99), ncores = 1L,
                      resample = FALSE, silent = TRUE)
    types <- apply(as.matrix(out), 2, function(x) 1L + (x[1] == x[2]))
    wgts <- weights(out)
    avg <- weighted.mean(types, wgts)
    se <- sqrt(sum((types - avg)^2*(wgts/sum(wgts))^2))
    zscores <- (avg - 1.5) / se
    expect_true(abs(zscores) <= 3)
})

test_that("Not egregiously incorrect sampling accuracy (25-prec)", {
    skip_on_cran()
    set.seed(1935)

    ref_plans <- plans_10[, redist.parity(plans_10, pop) <= 0.01]
    log_st_ref <- round(log_st_map(adj, ref_plans, rep(1L, 25), 3L), 5)

<<<<<<< HEAD
    out <- redist_smc(set_pop_tol(fl_map, 0.01), 6000, compactness = 0,
                      ncores = 1L, control = list(weight_type = "simple"),
                      split_params = list(adapt_k_thresh = .95), seq_alpha = 1L,
                      resample = FALSE, silent = TRUE) %>%
=======
    out <- redist_smc(set_pop_tol(fl_map, 0.01), 6000, compactness=0,
        adapt_k_thresh=0.99999, seq_alpha=0.5, resample=FALSE, silent=TRUE) %>%
>>>>>>> 06d261bc
        suppressWarnings() # efficiency
    log_st <- round(log_st_map(adj, as.matrix(out), rep(1L, 25), 3L), 5)
    types <- match(log_st, log_st_ref)

    wgts <- weights(out)
    avgs <- sapply(seq_along(log_st_ref), function(i) weighted.mean(types == i, wgts))
    ses <- sapply(seq_along(log_st_ref), function(i) {
        sqrt(sum(((types == i) - avgs[i])^2*(wgts/sum(wgts))^2))
    })
    zscores <- (avgs - (1/length(log_st_ref)))/ses
    expect_true(all(abs(zscores) <= 5))
})

test_that("Labeling accounted for", {
    skip_on_cran()
    set.seed(1935)

    g <- list(1:2, c(0L, 3L), c(0L, 3L, 4L), c(1L, 2L, 5L), c(2L, 5L, 6L),
              c(3L, 4L, 7L), c(4L, 7L), 5:6)
    map <- redist_map(pop = rep(1, 8), ndists = 4, pop_tol = 0.05, adj = g)
    out <- redist_smc(map, 10e3, ncores = 1L,
                      split_params = list(adapt_k_thresh = 1L),
                      resample = FALSE, silent = TRUE)
    types = apply(as.matrix(out), 2, function(x) {
        paste(vctrs::vec_group_id(x), collapse="")
    }) |>
        vctrs::vec_group_id()
    wgts <- weights(out)
    avgs <- sapply(1:5, function(i) weighted.mean(types == i, wgts))
    ses <- sapply(1:5, function(i) {
        sqrt(sum(((types == i) - 0.2)^2*(wgts/sum(wgts))^2))
    })
    zscores <- (avgs - 0.2) / ses
    expect_true(all(abs(zscores) <= 3))
})



test_that("Partial sampling works accurately", {
    skip_on_cran()
    set.seed(1935)
    nsims <- 1000
    compactness <- 1L

    # check that sampling all the way and partial sampling return about the same

    # sample all the way
    out_all_the_way <- redist_smc(set_pop_tol(fl_map, 0.01), nsims, compactness = compactness,
                                  split_params = list(adapt_k_thresh = .99), seq_alpha = 1L,
                                  ncores = 1L, # control = list(weight_type = "simple"),
                                  resample = F, silent = TRUE) %>%
        suppressWarnings() # efficiency

    # partially sample
    out1 <- redist_smc(set_pop_tol(fl_map, 0.01), nsims, compactness = compactness,
                       n_steps = 1, split_params = list(adapt_k_thresh = .99), seq_alpha = 1L,
                       ncores = 1L, # control = list(weight_type = "simple"),
                       resample = F, silent = TRUE) %>%
        suppressWarnings() # efficiency
    out2 <- redist_smc(set_pop_tol(fl_map, 0.01), nsims, compactness = compactness,
                       init_particles = out1,
                       ncores = 1L, #control = list(weight_type = "simple"),
                       split_params = list(adapt_k_thresh = .99),
                       seq_alpha = 1L, resample = F, silent = TRUE) %>%
        suppressWarnings() # efficiency

    # get the counts of the plans in the two samples
    all_the_way_counts_df <- get_plan_counts(
        get_plans_matrix(out_all_the_way), attr(fl_map, "ndists")
    ) |>
        arrange(plan_string)

    partial_counts_df <- get_plan_counts(
        get_plans_matrix(out2), attr(fl_map, "ndists")
    ) |>
        arrange(plan_string)

    test_result <- chisq.test(
        all_the_way_counts_df$count,
        partial_counts_df$count,
        simulate.p.value = TRUE, B = 10000
    ) |>
        suppressWarnings() # efficiency

    expect_true(test_result$p.value > .001)

})



test_that("Additional constraints work", {
    iowa_map <- redist_map(iowa, ndists = 4, pop_tol = 0.05)

    constr <- redist_constr(iowa_map) %>%
        add_constr_grp_hinge(5, dem_08, tot_08, c(0.5, 0.6)) %>%
        add_constr_grp_hinge(5, bvap + hvap, vap, c(0.5, 0)) %>%
        add_constr_custom(1e2, function(plan, distr) plan[7] == 2)

    plans <- redist_smc(iowa_map, 100, constraints = constr, silent = TRUE)
    expect_false(any( (as.matrix(plans)[7, ] - 1L) == 2))
})



test_that("Precise population bounds are enforced", {
    map2 <- fl_map
    attr(map2, "pop_bounds") <- c(52e3, 58e3, 60e3)
    res <- redist_smc(map2, 20, silent = TRUE)
    distr_pop <- apply(as.matrix(res), 2, function(x) tapply(pop, x, sum))
    expect_true(all(apply(distr_pop, 2, max) <= 60e3))
    expect_true(all(apply(distr_pop, 2, min) >= 52e3))
})

test_that("SMC checks arguments", {
    expect_error(redist_smc(fl_map, 10, compactness = -1), "non-negative")
    expect_error(redist_smc(fl_map, 10, seq_alpha = 1.5), "0, 1")
    expect_error(redist_smc(fl_map, 10, split_params = list(adapt_k_thresh = 1.5)), "0, 1")
    expect_error(redist_smc(fl_map, 0), "positive")
})

test_that("Parallel runs are reproducible", {
    # need to make sure 1 thread and process
    set.seed(5118)
    pl1 <- redist_smc(fl_map, 100, runs = 2, silent = TRUE,
                      ncores = 1L, control = list(nproc = 1L))
    set.seed(5118)
    pl2 <- redist_smc(fl_map, 100, runs = 2, silent = TRUE,
                      ncores = 1L, control = list(nproc = 1L))

    # runtime related is the only thing that shouldn't be identical
    for (i in 1:2) {
        attr(pl1, "diagnostics")[[i]]$runtime <- NULL
        attr(pl2, "diagnostics")[[i]]$runtime <- NULL
        attr(pl1, "entire_runtime") <- NULL
        attr(pl2, "entire_runtime") <- NULL
    }

    expect_identical(pl1, pl2)
})<|MERGE_RESOLUTION|>--- conflicted
+++ resolved
@@ -61,15 +61,10 @@
     ref_plans <- plans_10[, redist.parity(plans_10, pop) <= 0.01]
     log_st_ref <- round(log_st_map(adj, ref_plans, rep(1L, 25), 3L), 5)
 
-<<<<<<< HEAD
     out <- redist_smc(set_pop_tol(fl_map, 0.01), 6000, compactness = 0,
                       ncores = 1L, control = list(weight_type = "simple"),
-                      split_params = list(adapt_k_thresh = .95), seq_alpha = 1L,
+                      split_params = list(adapt_k_thresh = .99999), seq_alpha = 1L,
                       resample = FALSE, silent = TRUE) %>%
-=======
-    out <- redist_smc(set_pop_tol(fl_map, 0.01), 6000, compactness=0,
-        adapt_k_thresh=0.99999, seq_alpha=0.5, resample=FALSE, silent=TRUE) %>%
->>>>>>> 06d261bc
         suppressWarnings() # efficiency
     log_st <- round(log_st_map(adj, as.matrix(out), rep(1L, 25), 3L), 5)
     types <- match(log_st, log_st_ref)
